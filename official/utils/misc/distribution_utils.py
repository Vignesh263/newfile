--- conflicted
+++ resolved
@@ -23,26 +23,9 @@
 import tensorflow as tf
 
 
-<<<<<<< HEAD
-def get_distribution_strategy(num_gpus,
-                              num_workers=1,
-                              all_reduce_alg=None,
-                              turn_off_distribution_strategy=False):
-  """Return a DistributionStrategy for running the model.
-
-  Args:
-    num_gpus: Number of GPUs per worker to run this model.
-    num_workers: Number of workers to run this model.
-    all_reduce_alg: Specify which algorithm to use when performing all-reduce.
-      See tf.contrib.distribute.AllReduceCrossDeviceOps for available
-      algorithms. If None, DistributionStrategy will choose based on device
-      topology.
-    turn_off_distribution_strategy: when set to True, do not use any
-      distribution strategy. Note that when it is True, and num_gpus is
-      larger than 1, it will raise a ValueError.
-=======
 def get_distribution_strategy(distribution_strategy="default",
                               num_gpus=0,
+                              num_workers=1,
                               all_reduce_alg=None):
   """Return a DistributionStrategy for running the model.
 
@@ -53,11 +36,11 @@
       Distribution Strategy; 'default' means to choose from `MirroredStrategy`
       or `OneDeviceStrategy` according to the number of GPUs."
     num_gpus: Number of GPUs to run this model.
+    num_workers: Number of workers to run this model.
     all_reduce_alg: Optional. Specify which algorithm to use when performing
       all-reduce. See tf.contrib.distribute.AllReduceCrossDeviceOps for
       available algorithms. If None, DistributionStrategy will choose based on
       device topology.
->>>>>>> 68b724ce
 
   Returns:
     tf.distribute.DistibutionStrategy object.
@@ -65,22 +48,6 @@
     ValueError: if `distribution_strategy` is 'off' or 'one_device' and
       `num_gpus` is larger than 1; or `num_gpus` is negative.
   """
-<<<<<<< HEAD
-  if turn_off_distribution_strategy:
-    if num_gpus > 1 or num_workers > 1:
-      raise ValueError("When {} GPUs and {} workers are specified, "
-                       "turn_off_distribution_strategy flag cannot be set to"
-                       "True.".format(num_gpus, num_workers))
-    else:
-      return None
-  if all_reduce_alg == "collective" or num_workers > 1:
-    return tf.contrib.distribute.CollectiveAllReduceStrategy(
-        num_gpus_per_worker=num_gpus)
-  elif num_gpus <= 1:
-    device = "GPU" if num_gpus == 1 else "CPU"
-    return tf.contrib.distribute.OneDeviceStrategy("device:{}:0".format(device))
-  else:  # num_gpus > 1 and num_workers == 1
-=======
   if num_gpus < 0:
     raise ValueError("`num_gpus` can not be negative.")
 
@@ -91,6 +58,10 @@
                        "cannot be set to 'off'.".format(num_gpus))
     return None
 
+  if distribution_strategy == "collective" or num_workers > 1:
+    return tf.contrib.distribute.CollectiveAllReduceStrategy(
+        num_gpus_per_worker=num_gpus)
+
   if (distribution_strategy == "one_device" or
       (distribution_strategy == "default" and num_gpus <= 1)):
     if num_gpus == 0:
@@ -107,19 +78,13 @@
       devices = ["device:CPU:0"]
     else:
       devices = ["device:GPU:%d" % i for i in range(num_gpus)]
->>>>>>> 68b724ce
     if all_reduce_alg:
-      cross_device_ops = tf.contrib.distribute.AllReduceCrossDeviceOps(
-          all_reduce_alg, num_packs=2)
-    else:
-      cross_device_ops = None
-    return tf.distribute.MirroredStrategy(
-        devices=["device:GPU:%d" % i for i in range(num_gpus)],
-        cross_device_ops=cross_device_ops)
-
-  if distribution_strategy == "collective":
-    return tf.contrib.distribute.CollectiveAllReduceStrategy(
-        num_gpus_per_worker=num_gpus)
+      return tf.distribute.MirroredStrategy(
+          devices=devices,
+          cross_device_ops=tf.contrib.distribute.AllReduceCrossDeviceOps(
+              all_reduce_alg, num_packs=2))
+    else:
+      return tf.distribute.MirroredStrategy(devices=devices)
 
   if distribution_strategy == "parameter_server":
     return tf.contrib.distribute.ParameterServerStrategy(
