--- conflicted
+++ resolved
@@ -221,14 +221,9 @@
   return x
 
 
-<<<<<<< HEAD
-def resnet50(num_classes, batch_size=None):
-=======
 def resnet50(num_classes,
-             dtype='float32',
              batch_size=None,
              use_l2_regularizer=True):
->>>>>>> b3ee015d
   """Instantiates the ResNet50 architecture.
 
   Args:
@@ -240,12 +235,8 @@
       A Keras model instance.
   """
   input_shape = (224, 224, 3)
-<<<<<<< HEAD
-  img_input = layers.Input(shape=input_shape, batch_size=batch_size)
-=======
   img_input = layers.Input(
-      shape=input_shape, dtype=dtype, batch_size=batch_size)
->>>>>>> b3ee015d
+      shape=input_shape, batch_size=batch_size)
 
   if backend.image_data_format() == 'channels_first':
     x = layers.Lambda(
@@ -382,24 +373,14 @@
   x = layers.Dense(
       num_classes,
       kernel_initializer=initializers.RandomNormal(stddev=0.01),
-<<<<<<< HEAD
-      kernel_regularizer=regularizers.l2(L2_WEIGHT_DECAY),
-      bias_regularizer=regularizers.l2(L2_WEIGHT_DECAY),
-      name='fc1000')(x)
+      kernel_regularizer=_gen_l2_regularizer(use_l2_regularizer),
+      bias_regularizer=_gen_l2_regularizer(use_l2_regularizer),
+      name='fc1000')(
+          x)
+
   # A softmax that is followed by the model loss must be done cannot be done
   # in float16 due to numeric issues. So we pass dtype=float32.
   x = layers.Activation('softmax', dtype='float32')(x)
-=======
-      kernel_regularizer=_gen_l2_regularizer(use_l2_regularizer),
-      bias_regularizer=_gen_l2_regularizer(use_l2_regularizer),
-      name='fc1000')(
-          x)
-
-  # TODO(reedwm): Remove manual casts once mixed precision can be enabled with a
-  # single line of code.
-  x = backend.cast(x, 'float32')
-  x = layers.Activation('softmax')(x)
->>>>>>> b3ee015d
 
   # Create model.
   return models.Model(img_input, x, name='resnet50')