# Copyright 2021 The TensorFlow Authors. All Rights Reserved.
#
# Licensed under the Apache License, Version 2.0 (the "License");
# you may not use this file except in compliance with the License.
# You may obtain a copy of the License at
#
#     http://www.apache.org/licenses/LICENSE-2.0
#
# Unless required by applicable law or agreed to in writing, software
# distributed under the License is distributed on an "AS IS" BASIS,
# WITHOUT WARRANTIES OR CONDITIONS OF ANY KIND, either express or implied.
# See the License for the specific language governing permissions and
# limitations under the License.

"""Yolo Loss function."""
import abc
import collections
import functools

import tensorflow as tf

from official.vision.beta.projects.yolo.ops import box_ops
from official.vision.beta.projects.yolo.ops import loss_utils
from official.vision.beta.projects.yolo.ops import math_ops


class YoloLossBase(object, metaclass=abc.ABCMeta):
  """Parameters for the YOLO loss functions used at each detection generator.

  This base class implements the base functionality required to implement a Yolo
  Loss function.
  """

  def __init__(self,
               classes,
               anchors,
               path_stride=1,
               ignore_thresh=0.7,
               truth_thresh=1.0,
               loss_type='ciou',
               iou_normalizer=1.0,
               cls_normalizer=1.0,
               object_normalizer=1.0,
               label_smoothing=0.0,
               objectness_smooth=True,
               update_on_repeat=False,
               box_type='original',
               scale_x_y=1.0,
               max_delta=10):
    """Loss Function Initialization.

    Args:
      classes: `int` for the number of classes
      anchors: `List[List[int]]` for the anchor boxes that are used in the model
        at all levels. For anchor free prediction set the anchor list to be the
        same as the image resolution.
      path_stride: `int` for how much to scale this level to get the orginal
        input shape.
      ignore_thresh: `float` for the IOU value over which the loss is not
        propagated, and a detection is assumed to have been made.
      truth_thresh: `float` for the IOU value over which the loss is propagated
        despite a detection being made.
      loss_type: `str` for the typeof iou loss to use with in {ciou, diou, giou,
        iou}.
      iou_normalizer: `float` for how much to scale the loss on the IOU or the
        boxes.
      cls_normalizer: `float` for how much to scale the loss on the classes.
      object_normalizer: `float` for how much to scale loss on the detection map.
      label_smoothing: `float` for how much to smooth the loss on the classes.
      objectness_smooth: `float` for how much to smooth the loss on the
        detection map.
      update_on_repeat: `bool` for whether to replace with the newest or the
        best value when an index is consumed by multiple objects.
      box_type: `bool` for which scaling type to use.
      scale_x_y: dictionary `float` values inidcating how far each pixel can see
        outside of its containment of 1.0. a value of 1.2 indicates there is a
        20% extended radius around each pixel that this specific pixel can
        predict values for a center at. the center can range from 0 - value/2 to
        1 + value/2, this value is set in the yolo filter, and resused here.
        there should be one value for scale_xy for each level from min_level to
        max_level.
      max_delta: gradient clipping to apply to the box loss.
    """
    self._loss_type = loss_type
    self._classes = classes
    self._num = tf.cast(len(anchors), dtype=tf.int32)
    self._truth_thresh = truth_thresh
    self._ignore_thresh = ignore_thresh
    self._anchors = anchors

    self._iou_normalizer = iou_normalizer
    self._cls_normalizer = cls_normalizer
    self._object_normalizer = object_normalizer
    self._scale_x_y = scale_x_y
    self._max_delta = max_delta

    self._label_smoothing = tf.cast(label_smoothing, tf.float32)
    self._objectness_smooth = float(objectness_smooth)
    self._update_on_repeat = update_on_repeat
    self._box_type = box_type
    self._path_stride = path_stride

    box_kwargs = dict(
        stride=self._path_stride,
        scale_xy=self._scale_x_y,
        box_type=self._box_type,
        max_delta=self._max_delta)
    self._decode_boxes = functools.partial(
        loss_utils.get_predicted_box, **box_kwargs)

    self._search_pairs = lambda *args: (None, None, None, None)
    self._build_per_path_attributes()

  def box_loss(self, true_box, pred_box, darknet=False):
    """Call iou function and use it to compute the loss for the box maps."""
    if self._loss_type == 'giou':
      iou, liou = box_ops.compute_giou(true_box, pred_box)
    elif self._loss_type == 'ciou':
      iou, liou = box_ops.compute_ciou(true_box, pred_box, darknet=darknet)
    else:
      liou = iou = box_ops.compute_iou(true_box, pred_box)
    loss_box = 1 - liou
    return iou, liou, loss_box

  def _tiled_global_box_search(self,
                               pred_boxes,
                               pred_classes,
                               boxes,
                               classes,
                               true_conf,
                               smoothed,
                               scale=None):
    """Search of all groundtruths to associate groundtruths to predictions."""

    boxes = box_ops.yxyx_to_xcycwh(boxes)

    if scale is not None:
      boxes = boxes * tf.cast(tf.stop_gradient(scale), boxes.dtype)

    # Search all predictions against ground truths to find mathcing boxes for
    # each pixel.
    _, _, iou_max, _ = self._search_pairs(pred_boxes, pred_classes, boxes,
                                          classes)

    if iou_max is None:
      return true_conf, tf.ones_like(true_conf)

    # Find the exact indexes to ignore and keep.
    ignore_mask = tf.cast(iou_max < self._ignore_thresh, pred_boxes.dtype)
    iou_mask = iou_max > self._ignore_thresh

    if not smoothed:
      # Ignore all pixels where a box was not supposed to be predicted but a
      # high confidence box was predicted.
      obj_mask = true_conf + (1 - true_conf) * ignore_mask
    else:
      # Replace pixels in the tre confidence map with the max iou predicted
      # with in that cell.
      obj_mask = tf.ones_like(true_conf)
      iou_ = (1 - self._objectness_smooth) + self._objectness_smooth * iou_max
      iou_ = tf.where(iou_max > 0, iou_, tf.zeros_like(iou_))
      true_conf = tf.where(iou_mask, iou_, true_conf)

    # Stop gradient so while loop is not tracked.
    obj_mask = tf.stop_gradient(obj_mask)
    true_conf = tf.stop_gradient(true_conf)
    return true_conf, obj_mask

  def __call__(self, true_counts, inds, y_true, boxes, classes, y_pred):
    """Call function to compute the loss and a set of metrics per FPN level.

    Args:
      true_counts: `Tensor` of shape [batchsize, height, width, num_anchors]
        represeneting how many boxes are in a given pixel [j, i] in the output
        map.
      inds: `Tensor` of shape [batchsize, None, 3] indicating the location [j,
        i] that a given box is associatied with in the FPN prediction map.
      y_true: `Tensor` of shape [batchsize, None, 8] indicating the actual box
        associated with each index in the inds tensor list.
      boxes: `Tensor` of shape [batchsize, None, 4] indicating the original
        ground truth boxes for each image as they came from the decoder used for
        bounding box search.
      classes: `Tensor` of shape [batchsize, None, 1] indicating the original
        ground truth classes for each image as they came from the decoder used
        for bounding box search.
      y_pred: `Tensor` of shape [batchsize, height, width, output_depth] holding
        the models output at a specific FPN level.

    Returns:
      loss: `float` for the actual loss.
      box_loss: `float` loss on the boxes used for metrics.
      conf_loss: `float` loss on the confidence used for metrics.
      class_loss: `float` loss on the classes used for metrics.
      avg_iou: `float` metric for the average iou between predictions and ground
        truth.
      avg_obj: `float` metric for the average confidence of the model for
        predictions.
    """
    (loss, box_loss, conf_loss, class_loss, mean_loss, iou, pred_conf, ind_mask,
     grid_mask) = self._compute_loss(true_counts, inds, y_true, boxes, classes,
                                     y_pred)

    # Metric compute using done here to save time and resources.
    sigmoid_conf = tf.stop_gradient(tf.sigmoid(pred_conf))
    iou = tf.stop_gradient(iou)
    avg_iou = loss_utils.average_iou(
        loss_utils.apply_mask(tf.squeeze(ind_mask, axis=-1), iou))
    avg_obj = loss_utils.average_iou(
        tf.squeeze(sigmoid_conf, axis=-1) * grid_mask)
    return (loss, box_loss, conf_loss, class_loss, mean_loss,
            tf.stop_gradient(avg_iou), tf.stop_gradient(avg_obj))

  @abc.abstractmethod
  def _build_per_path_attributes(self):
    """Additional initialization required for each YOLO loss version."""
    ...

  @abc.abstractmethod
  def _compute_loss(self, true_counts, inds, y_true, boxes, classes, y_pred):
    """The actual logic to apply to the raw model for optimization."""
    ...

  def post_path_aggregation(self, loss, box_loss, conf_loss, class_loss,
                            ground_truths, predictions):  # pylint:disable=unused-argument
    """This method allows for post processing of a loss value.

    After the loss has been aggregated across all the FPN levels some post
    proceessing may need to occur to poroperly scale the loss. The default
    behavior is to pass the loss through with no alterations. Passing the
    individual losses for each mask will allow for aggeregation of loss across
    paths for some losses.

    Args:
      loss: `tf.float` scalar for the actual loss.
      box_loss: `tf.float` for the loss on the boxs only.
      conf_loss: `tf.float` for the loss on the confidences only.
      class_loss: `tf.float` for the loss on the classes only.
      ground_truths: `Dict` holding all the ground truth tensors.
      predictions: `Dict` holding all the predicted values.

    Returns:
      loss: `tf.float` scalar for the scaled loss.
      scale: `tf.float` how much the loss was scaled by.
    """
<<<<<<< HEAD
    del box_loss, conf_loss, class_loss, ground_truths, predictions
    return loss
=======
    return loss, tf.ones_like(loss)
>>>>>>> 379d64c5

  @abc.abstractmethod
  def cross_replica_aggregation(self, loss, num_replicas_in_sync):
    """This controls how the loss should be aggregated across replicas."""
    ...


@tf.custom_gradient
def grad_sigmoid(values):
  """This function scales the gradient as if a signmoid was applied.

  This is used in the Darknet Loss when the choosen box type is the scaled
  coordinate type. This function is used to match the propagated gradient to
  match that of the Darkent Yolov4 model. This is an Identity operation that
  allows us to add some extra steps to the back propagation.

  Args:
    values: A tensor of any shape.

  Returns:
    values: The unaltered input tensor.
    delta: A custom gradient function that adds the sigmoid step to the
      backpropagation.
  """

  def delta(dy):
    t = tf.math.sigmoid(values)
    return dy * t * (1 - t)

  return values, delta


class DarknetLoss(YoloLossBase):
  """This class implements the full logic for the standard Yolo models."""

  def _build_per_path_attributes(self):
    """Paramterization of pair wise search and grid generators.

    Objects created here are used for box decoding and dynamic ground truth
    association.
    """
    self._anchor_generator = loss_utils.GridGenerator(
        anchors=self._anchors,
        scale_anchors=self._path_stride)

    if self._ignore_thresh > 0.0:
      self._search_pairs = loss_utils.PairWiseSearch(
          iou_type='iou', any_match=True, min_conf=0.25)
    return

  def _compute_loss(self, true_counts, inds, y_true, boxes, classes, y_pred):
    """Per FPN path loss logic used for Yolov3, Yolov4, and Yolo-Tiny."""
    if self._box_type == 'scaled':
      # Darknet Model Propagates a sigmoid once in back prop so we replicate
      # that behaviour
      y_pred = grad_sigmoid(y_pred)

    # Generate and store constants and format output.
    shape = tf.shape(true_counts)
    batch_size, width, height, num = shape[0], shape[1], shape[2], shape[3]
    fwidth = tf.cast(width, tf.float32)
    fheight = tf.cast(height, tf.float32)
    grid_points, anchor_grid = self._anchor_generator(
        width, height, batch_size, dtype=tf.float32)

    # Cast all input compontnts to float32 and stop gradient to save memory.
    boxes = tf.stop_gradient(tf.cast(boxes, tf.float32))
    classes = tf.stop_gradient(tf.cast(classes, tf.float32))
    y_true = tf.stop_gradient(tf.cast(y_true, tf.float32))
    true_counts = tf.stop_gradient(tf.cast(true_counts, tf.float32))
    true_conf = tf.stop_gradient(tf.clip_by_value(true_counts, 0.0, 1.0))
    grid_points = tf.stop_gradient(grid_points)
    anchor_grid = tf.stop_gradient(anchor_grid)

    # Split all the ground truths to use as seperate items in loss computation.
    (true_box, ind_mask, true_class) = tf.split(y_true, [4, 1, 1], axis=-1)
    true_conf = tf.squeeze(true_conf, axis=-1)
    true_class = tf.squeeze(true_class, axis=-1)
    grid_mask = true_conf

    # Splits all predictions.
    y_pred = tf.cast(
        tf.reshape(y_pred, [batch_size, width, height, num, -1]), tf.float32)
    pred_box, pred_conf, pred_class = tf.split(y_pred, [4, 1, -1], axis=-1)

    # Decode the boxes to be used for loss compute.
    _, _, pred_box = self._decode_boxes(
        fwidth, fheight, pred_box, anchor_grid, grid_points, darknet=True)

    # If the ignore threshold is enabled, search all boxes ignore all
    # IOU valeus larger than the ignore threshold that are not in the
    # noted ground truth list.
    if self._ignore_thresh != 0.0:
      (true_conf, obj_mask) = self._tiled_global_box_search(
          pred_box,
          tf.stop_gradient(tf.sigmoid(pred_class)),
          boxes,
          classes,
          true_conf,
          smoothed=self._objectness_smooth > 0)

    # Build the one hot class list that are used for class loss.
    true_class = tf.one_hot(
        tf.cast(true_class, tf.int32),
        depth=tf.shape(pred_class)[-1],
        dtype=pred_class.dtype)
    true_class = tf.stop_gradient(loss_utils.apply_mask(ind_mask, true_class))

    # Reorganize the one hot class list as a grid.
    true_class_grid = loss_utils.build_grid(
        inds, true_class, pred_class, ind_mask, update=False)
    true_class_grid = tf.stop_gradient(true_class_grid)

    # Use the class mask to find the number of objects located in
    # each predicted grid cell/pixel.
    counts = true_class_grid
    counts = tf.reduce_sum(counts, axis=-1, keepdims=True)
    reps = tf.gather_nd(counts, inds, batch_dims=1)
    reps = tf.squeeze(reps, axis=-1)
    reps = tf.stop_gradient(tf.where(reps == 0.0, tf.ones_like(reps), reps))

    # Compute the loss for only the cells in which the boxes are located.
    pred_box = loss_utils.apply_mask(ind_mask,
                                     tf.gather_nd(pred_box, inds, batch_dims=1))
    iou, _, box_loss = self.box_loss(true_box, pred_box, darknet=True)
    box_loss = loss_utils.apply_mask(tf.squeeze(ind_mask, axis=-1), box_loss)
    box_loss = math_ops.divide_no_nan(box_loss, reps)
    box_loss = tf.cast(tf.reduce_sum(box_loss, axis=1), dtype=y_pred.dtype)

    if self._update_on_repeat:
      # Converts list of gound truths into a grid where repeated values
      # are replaced by the most recent value. So some class identities may 
      # get lost but the loss computation will be more stable. Results are 
      # more consistent.
       
      # Compute the sigmoid binary cross entropy for the class maps.
      class_loss = tf.reduce_mean(
          loss_utils.sigmoid_bce(
              tf.expand_dims(true_class_grid, axis=-1),
              tf.expand_dims(pred_class, axis=-1), self._label_smoothing),
          axis=-1)

      # Apply normalization to the class losses.
      if self._cls_normalizer < 1.0:
        # Build a mask based on the true class locations.
        cls_norm_mask = true_class_grid
        # Apply the classes weight to class indexes were one_hot is one.
        class_loss *= (
            (1 - cls_norm_mask) + cls_norm_mask * self._cls_normalizer)

      # Mask to the class loss and compute the sum over all the objects.
      class_loss = tf.reduce_sum(class_loss, axis=-1)
      class_loss = loss_utils.apply_mask(grid_mask, class_loss)
      class_loss = math_ops.rm_nan_inf(class_loss, val=0.0)
      class_loss = tf.cast(
          tf.reduce_sum(class_loss, axis=(1, 2, 3)), dtype=y_pred.dtype)
    else:
      # Computes the loss while keeping the structure as a list in 
      # order to ensure all objects are considered. In some cases can 
      # make training more unstable but may also return higher APs. 
      pred_class = loss_utils.apply_mask(
          ind_mask, tf.gather_nd(pred_class, inds, batch_dims=1))
      class_loss = tf.keras.losses.binary_crossentropy(
          tf.expand_dims(true_class, axis = -1),
          tf.expand_dims(pred_class, axis = -1),
          label_smoothing=self._label_smoothing,
          from_logits=True)
      class_loss = loss_utils.apply_mask(ind_mask, class_loss)
      class_loss = math_ops.divide_no_nan(
          class_loss, tf.expand_dims(reps, axis = -1))
      class_loss = tf.cast(
          tf.reduce_sum(class_loss, axis=(1, 2)), dtype=y_pred.dtype)
      class_loss *= self._cls_normalizer

    # Compute the sigmoid binary cross entropy for the confidence maps.
    bce = tf.reduce_mean(
        loss_utils.sigmoid_bce(
            tf.expand_dims(true_conf, axis=-1), pred_conf, 0.0),
        axis=-1)

    # Mask the confidence loss and take the sum across all the grid cells.
    if self._ignore_thresh != 0.0:
      bce = loss_utils.apply_mask(obj_mask, bce)
    conf_loss = tf.cast(tf.reduce_sum(bce, axis=(1, 2, 3)), dtype=y_pred.dtype)

    # Apply the weights to each loss.
    box_loss *= self._iou_normalizer
    conf_loss *= self._object_normalizer

    # Add all the losses together then take the mean over the batches.
    loss = box_loss + class_loss + conf_loss
    loss = tf.reduce_mean(loss)

    # Reduce the mean of the losses to use as a metric.
    box_loss = tf.reduce_mean(box_loss)
    conf_loss = tf.reduce_mean(conf_loss)
    class_loss = tf.reduce_mean(class_loss)

    return (loss, box_loss, conf_loss, class_loss, loss, iou, pred_conf,
            ind_mask, grid_mask)

  def cross_replica_aggregation(self, loss, num_replicas_in_sync):
    """This method is not specific to each loss path, but each loss type."""
    return loss / num_replicas_in_sync


class ScaledLoss(YoloLossBase):
  """This class implements the full logic for the scaled Yolo models."""

  def _build_per_path_attributes(self):
    """Paramterization of pair wise search and grid generators.

    Objects created here are used for box decoding and dynamic ground truth
    association.
    """
    self._anchor_generator = loss_utils.GridGenerator(
        anchors=self._anchors,
        scale_anchors=self._path_stride)

    if self._ignore_thresh > 0.0:
      self._search_pairs = loss_utils.PairWiseSearch(
          iou_type=self._loss_type, any_match=False, min_conf=0.25)

    self._cls_normalizer = self._cls_normalizer * self._classes / 80
    return

  def _compute_loss(self, true_counts, inds, y_true, boxes, classes, y_pred):
    """Per FPN path loss logic for Yolov4-csp, Yolov4-Large, and Yolov5."""
    # Generate shape constants.
    shape = tf.shape(true_counts)
    batch_size, width, height, num = shape[0], shape[1], shape[2], shape[3]
    fwidth = tf.cast(width, tf.float32)
    fheight = tf.cast(height, tf.float32)

    # Cast all input compontnts to float32 and stop gradient to save memory.
    y_true = tf.cast(y_true, tf.float32)
    true_counts = tf.cast(true_counts, tf.float32)
    true_conf = tf.clip_by_value(true_counts, 0.0, 1.0)
    grid_points, anchor_grid = self._anchor_generator(
        width, height, batch_size, dtype=tf.float32)

    # Split the y_true list.
    (true_box, ind_mask, true_class) = tf.split(y_true, [4, 1, 1], axis=-1)
    grid_mask = true_conf = tf.squeeze(true_conf, axis=-1)
    true_class = tf.squeeze(true_class, axis=-1)
    num_objs = tf.cast(tf.reduce_sum(ind_mask), dtype=y_pred.dtype)

    # Split up the predicitons.
    y_pred = tf.cast(
        tf.reshape(y_pred, [batch_size, width, height, num, -1]), tf.float32)
    pred_box, pred_conf, pred_class = tf.split(y_pred, [4, 1, -1], axis=-1)

    # Decode the boxes for loss compute.
    scale, pred_box, pbg = self._decode_boxes(
        fwidth, fheight, pred_box, anchor_grid, grid_points, darknet=False)

    # If the ignore threshold is enabled, search all boxes ignore all
    # IOU valeus larger than the ignore threshold that are not in the
    # noted ground truth list.
    if self._ignore_thresh != 0.0:
      (_, obj_mask) = self._tiled_global_box_search(
          pbg,
          tf.stop_gradient(tf.sigmoid(pred_class)),
          boxes,
          classes,
          true_conf,
          smoothed=False,
          scale=None)

    # Scale and shift and select the ground truth boxes
    # and predictions to the prediciton domain.
<<<<<<< HEAD
    if self._box_type == 'anchor_free':
=======
    if self._box_type == "anchor_free":
>>>>>>> 379d64c5
      true_box = loss_utils.apply_mask(ind_mask,
                                       (scale * self._path_stride * true_box))
    else:
      offset = tf.cast(
          tf.gather_nd(grid_points, inds, batch_dims=1), true_box.dtype)
      offset = tf.concat([offset, tf.zeros_like(offset)], axis=-1)
      true_box = loss_utils.apply_mask(ind_mask, (scale * true_box) - offset)
    pred_box = loss_utils.apply_mask(ind_mask,
                                     tf.gather_nd(pred_box, inds, batch_dims=1))

    # Select the correct/used prediction classes.
    true_class = tf.one_hot(
        tf.cast(true_class, tf.int32),
        depth=tf.shape(pred_class)[-1],
        dtype=pred_class.dtype)
    true_class = loss_utils.apply_mask(ind_mask, true_class)
    pred_class = loss_utils.apply_mask(
        ind_mask, tf.gather_nd(pred_class, inds, batch_dims=1))

    # Compute the box loss.
    _, iou, box_loss = self.box_loss(true_box, pred_box, darknet=False)
    box_loss = loss_utils.apply_mask(tf.squeeze(ind_mask, axis=-1), box_loss)
    box_loss = math_ops.divide_no_nan(tf.reduce_sum(box_loss), num_objs)

    # Use the box IOU to build the map for confidence loss computation.
    iou = tf.maximum(tf.stop_gradient(iou), 0.0)
    smoothed_iou = ((
        (1 - self._objectness_smooth) * tf.cast(ind_mask, iou.dtype)) +
                    self._objectness_smooth * tf.expand_dims(iou, axis=-1))
    smoothed_iou = loss_utils.apply_mask(ind_mask, smoothed_iou)
    true_conf = loss_utils.build_grid(
        inds, smoothed_iou, pred_conf, ind_mask, update=self._update_on_repeat)
    true_conf = tf.squeeze(true_conf, axis=-1)

    # Compute the cross entropy loss for the confidence map.
    bce = tf.keras.losses.binary_crossentropy(
        tf.expand_dims(true_conf, axis=-1), pred_conf, from_logits=True)
    if self._ignore_thresh != 0.0:
      bce = loss_utils.apply_mask(obj_mask, bce)
      conf_loss = tf.reduce_sum(bce) / tf.reduce_sum(obj_mask)
    else:
      conf_loss = tf.reduce_mean(bce)

    # Compute the cross entropy loss for the class maps.
    class_loss = tf.keras.losses.binary_crossentropy(
        true_class,
        pred_class,
        label_smoothing=self._label_smoothing,
        from_logits=True)
    class_loss = loss_utils.apply_mask(
        tf.squeeze(ind_mask, axis=-1), class_loss)
    class_loss = math_ops.divide_no_nan(tf.reduce_sum(class_loss), num_objs)

    # Apply the weights to each loss.
    box_loss *= self._iou_normalizer
    class_loss *= self._cls_normalizer
    conf_loss *= self._object_normalizer

    # Add all the losses together then take the sum over the batches.
    mean_loss = box_loss + class_loss + conf_loss
    loss = mean_loss * tf.cast(batch_size, mean_loss.dtype)

    return (loss, box_loss, conf_loss, class_loss, mean_loss, iou, pred_conf,
            ind_mask, grid_mask)

  def post_path_aggregation(self, loss, box_loss, conf_loss, class_loss,
                            ground_truths, predictions):
    """This method allows for post processing of a loss value.

    By default the model will have about 3 FPN levels {3, 4, 5}, on
    larger model that have more like 4 or 5 FPN levels the loss needs to
    be scaled such that the total update is scaled to the same effective
    magintude as the model with 3 FPN levels. This helps to prevent gradient
    explosions.

    Args:
      loss: `tf.float` scalar for the actual loss.
      box_loss: `tf.float` for the loss on the boxs only.
      conf_loss: `tf.float` for the loss on the confidences only.
      class_loss: `tf.float` for the loss on the classes only.
      ground_truths: `Dict` holding all the ground truth tensors.
      predictions: `Dict` holding all the predicted values.
    Returns:
      loss: `tf.float` scalar for the scaled loss.
<<<<<<< HEAD
=======
      scale: `tf.float` how much the loss was scaled by.
>>>>>>> 379d64c5
    """
    scale = tf.stop_gradient(3 / len(list(predictions.keys())))
    return loss * scale, 1/scale

  def cross_replica_aggregation(self, loss, num_replicas_in_sync):
<<<<<<< HEAD
    """this method is not specific to each loss path, but each loss type."""
=======
    """This method is not specific to each loss path, but each loss type."""
>>>>>>> 379d64c5
    return loss

class YoloLoss:
  """This class implements the aggregated loss across YOLO model FPN levels."""

  def __init__(self,
               keys,
               classes,
               anchors,
               path_strides=None,
               truth_thresholds=None,
               ignore_thresholds=None,
               loss_types=None,
               iou_normalizers=None,
               cls_normalizers=None,
               object_normalizers=None,
               objectness_smooths=None,
               box_types=None,
               scale_xys=None,
               max_deltas=None,
               label_smoothing=0.0,
               use_scaled_loss=False,
               update_on_repeat=True):
    """Loss Function Initialization.

    Args:
      keys: `List[str]` indicating the name of the FPN paths that need to be
        optimized.
      classes: `int` for the number of classes
      anchors: `List[List[int]]` for the anchor boxes that are used in the model
        at all levels. For anchor free prediction set the anchor list to be the
        same as the image resolution.
      path_strides: `Dict[int]` for how much to scale this level to get the
        orginal input shape for each FPN path.
      truth_thresholds: `Dict[float]` for the IOU value over which the loss is
        propagated despite a detection being made for each FPN path.
      ignore_thresholds: `Dict[float]` for the IOU value over which the loss is
        not propagated, and a detection is assumed to have been made for each
        FPN path.
      loss_types: `Dict[str]` for the typeof iou loss to use with in {ciou,
        diou, giou, iou} for each FPN path.
      iou_normalizers: `Dict[float]` for how much to scale the loss on the IOU
        or the boxes for each FPN path.
      cls_normalizers: `Dict[float]` for how much to scale the loss on the
        classes for each FPN path.
      object_normalizers: `Dict[float]` for how much to scale loss on the detection
        map for each FPN path.
      objectness_smooths: `Dict[float]` for how much to smooth the loss on the
        detection map for each FPN path.
      box_types: `Dict[bool]` for which scaling type to use for each FPN path.
      scale_xys:  `Dict[float]` values inidcating how far each pixel can see
        outside of its containment of 1.0. a value of 1.2 indicates there is a
        20% extended radius around each pixel that this specific pixel can
        predict values for a center at. the center can range from 0 - value/2 to
        1 + value/2, this value is set in the yolo filter, and resused here.
        there should be one value for scale_xy for each level from min_level to
        max_level. One for each FPN path.
      max_deltas: `Dict[float]` for gradient clipping to apply to the box loss
        for each FPN path.
      label_smoothing: `Dict[float]` for how much to smooth the loss on the
        classes for each FPN path.
      use_scaled_loss: `bool` for whether to use the scaled loss or the
        traditional loss.
      update_on_repeat: `bool` for whether to replace with the newest or the
        best value when an index is consumed by multiple objects.
    """

    losses = {'darknet': DarknetLoss, 'scaled': ScaledLoss}

    if use_scaled_loss:
      loss_type = 'scaled'
    else:
      loss_type = 'darknet'

    self._loss_dict = {}
    for key in keys:
      self._loss_dict[key] = losses[loss_type](
          classes=classes,
          anchors=anchors[key],
          truth_thresh=truth_thresholds[key],
          ignore_thresh=ignore_thresholds[key],
          loss_type=loss_types[key],
          iou_normalizer=iou_normalizers[key],
          cls_normalizer=cls_normalizers[key],
          object_normalizer=object_normalizers[key],
          box_type=box_types[key],
          objectness_smooth=objectness_smooths[key],
          max_delta=max_deltas[key],
          path_stride=path_strides[key],
          scale_x_y=scale_xys[key],
          update_on_repeat=update_on_repeat,
          label_smoothing=label_smoothing)

  def __call__(self, ground_truth, predictions):
    metric_dict = collections.defaultdict(dict)
    metric_dict['net']['box'] = 0
    metric_dict['net']['class'] = 0
    metric_dict['net']['conf'] = 0

    loss_val, metric_loss = 0, 0
    num_replicas_in_sync = tf.distribute.get_strategy().num_replicas_in_sync

    for key in predictions.keys():
      (loss, loss_box, loss_conf, loss_class, mean_loss, avg_iou,
       avg_obj) = self._loss_dict[key](ground_truth['true_conf'][key],
                                       ground_truth['inds'][key],
                                       ground_truth['upds'][key],
                                       ground_truth['bbox'],
                                       ground_truth['classes'],
                                       predictions[key])

      # after computing the loss, scale loss as needed for aggregation
      # across FPN levels
<<<<<<< HEAD
      loss = self._loss_dict[key].post_path_aggregation(loss, loss_box,
                                                        loss_conf, loss_class,
                                                        ground_truth,
                                                        predictions)
=======
      loss, scale = self._loss_dict[key].post_path_aggregation(loss, loss_box, 
                                                               loss_conf, 
                                                               loss_class, 
                                                               ground_truth, 
                                                               predictions)
>>>>>>> 379d64c5

      # after completing the scaling of the loss on each replica, handle
      # scaling the loss for mergeing the loss across replicas
      loss = self._loss_dict[key].cross_replica_aggregation(
          loss, num_replicas_in_sync)
      loss_val += loss

      # detach all the below gradients: none of them should make a
      # contribution to the gradient form this point forwards
      metric_loss += tf.stop_gradient(mean_loss/scale)
      metric_dict[key]['loss'] = tf.stop_gradient(mean_loss/scale)
      metric_dict[key]['avg_iou'] = tf.stop_gradient(avg_iou)
      metric_dict[key]['avg_obj'] = tf.stop_gradient(avg_obj)

      metric_dict['net']['box'] += tf.stop_gradient(loss_box/scale)
      metric_dict['net']['class'] += tf.stop_gradient(loss_class/scale)
      metric_dict['net']['conf'] += tf.stop_gradient(loss_conf/scale)

    return loss_val, metric_loss, metric_dict<|MERGE_RESOLUTION|>--- conflicted
+++ resolved
@@ -65,7 +65,8 @@
       iou_normalizer: `float` for how much to scale the loss on the IOU or the
         boxes.
       cls_normalizer: `float` for how much to scale the loss on the classes.
-      object_normalizer: `float` for how much to scale loss on the detection map.
+      object_normalizer: `float` for how much to scale loss on the detection
+        map.
       label_smoothing: `float` for how much to smooth the loss on the classes.
       objectness_smooth: `float` for how much to smooth the loss on the
         detection map.
@@ -242,12 +243,12 @@
       loss: `tf.float` scalar for the scaled loss.
       scale: `tf.float` how much the loss was scaled by.
     """
-<<<<<<< HEAD
-    del box_loss, conf_loss, class_loss, ground_truths, predictions
-    return loss
-=======
+    del box_loss
+    del conf_loss
+    del class_loss
+    del ground_truths
+    del predictions
     return loss, tf.ones_like(loss)
->>>>>>> 379d64c5
 
   @abc.abstractmethod
   def cross_replica_aggregation(self, loss, num_replicas_in_sync):
@@ -379,10 +380,10 @@
 
     if self._update_on_repeat:
       # Converts list of gound truths into a grid where repeated values
-      # are replaced by the most recent value. So some class identities may 
-      # get lost but the loss computation will be more stable. Results are 
+      # are replaced by the most recent value. So some class identities may
+      # get lost but the loss computation will be more stable. Results are
       # more consistent.
-       
+
       # Compute the sigmoid binary cross entropy for the class maps.
       class_loss = tf.reduce_mean(
           loss_utils.sigmoid_bce(
@@ -395,8 +396,8 @@
         # Build a mask based on the true class locations.
         cls_norm_mask = true_class_grid
         # Apply the classes weight to class indexes were one_hot is one.
-        class_loss *= (
-            (1 - cls_norm_mask) + cls_norm_mask * self._cls_normalizer)
+        class_loss *= ((1 - cls_norm_mask) +
+                       cls_norm_mask * self._cls_normalizer)
 
       # Mask to the class loss and compute the sum over all the objects.
       class_loss = tf.reduce_sum(class_loss, axis=-1)
@@ -405,19 +406,19 @@
       class_loss = tf.cast(
           tf.reduce_sum(class_loss, axis=(1, 2, 3)), dtype=y_pred.dtype)
     else:
-      # Computes the loss while keeping the structure as a list in 
-      # order to ensure all objects are considered. In some cases can 
-      # make training more unstable but may also return higher APs. 
+      # Computes the loss while keeping the structure as a list in
+      # order to ensure all objects are considered. In some cases can
+      # make training more unstable but may also return higher APs.
       pred_class = loss_utils.apply_mask(
           ind_mask, tf.gather_nd(pred_class, inds, batch_dims=1))
       class_loss = tf.keras.losses.binary_crossentropy(
-          tf.expand_dims(true_class, axis = -1),
-          tf.expand_dims(pred_class, axis = -1),
+          tf.expand_dims(true_class, axis=-1),
+          tf.expand_dims(pred_class, axis=-1),
           label_smoothing=self._label_smoothing,
           from_logits=True)
       class_loss = loss_utils.apply_mask(ind_mask, class_loss)
-      class_loss = math_ops.divide_no_nan(
-          class_loss, tf.expand_dims(reps, axis = -1))
+      class_loss = math_ops.divide_no_nan(class_loss,
+                                          tf.expand_dims(reps, axis=-1))
       class_loss = tf.cast(
           tf.reduce_sum(class_loss, axis=(1, 2)), dtype=y_pred.dtype)
       class_loss *= self._cls_normalizer
@@ -519,11 +520,7 @@
 
     # Scale and shift and select the ground truth boxes
     # and predictions to the prediciton domain.
-<<<<<<< HEAD
     if self._box_type == 'anchor_free':
-=======
-    if self._box_type == "anchor_free":
->>>>>>> 379d64c5
       true_box = loss_utils.apply_mask(ind_mask,
                                        (scale * self._path_stride * true_box))
     else:
@@ -608,21 +605,15 @@
       predictions: `Dict` holding all the predicted values.
     Returns:
       loss: `tf.float` scalar for the scaled loss.
-<<<<<<< HEAD
-=======
       scale: `tf.float` how much the loss was scaled by.
->>>>>>> 379d64c5
     """
     scale = tf.stop_gradient(3 / len(list(predictions.keys())))
-    return loss * scale, 1/scale
+    return loss * scale, 1 / scale
 
   def cross_replica_aggregation(self, loss, num_replicas_in_sync):
-<<<<<<< HEAD
-    """this method is not specific to each loss path, but each loss type."""
-=======
     """This method is not specific to each loss path, but each loss type."""
->>>>>>> 379d64c5
     return loss
+
 
 class YoloLoss:
   """This class implements the aggregated loss across YOLO model FPN levels."""
@@ -667,8 +658,8 @@
         or the boxes for each FPN path.
       cls_normalizers: `Dict[float]` for how much to scale the loss on the
         classes for each FPN path.
-      object_normalizers: `Dict[float]` for how much to scale loss on the detection
-        map for each FPN path.
+      object_normalizers: `Dict[float]` for how much to scale loss on the
+        detection map for each FPN path.
       objectness_smooths: `Dict[float]` for how much to smooth the loss on the
         detection map for each FPN path.
       box_types: `Dict[bool]` for which scaling type to use for each FPN path.
@@ -735,18 +726,8 @@
 
       # after computing the loss, scale loss as needed for aggregation
       # across FPN levels
-<<<<<<< HEAD
-      loss = self._loss_dict[key].post_path_aggregation(loss, loss_box,
-                                                        loss_conf, loss_class,
-                                                        ground_truth,
-                                                        predictions)
-=======
-      loss, scale = self._loss_dict[key].post_path_aggregation(loss, loss_box, 
-                                                               loss_conf, 
-                                                               loss_class, 
-                                                               ground_truth, 
-                                                               predictions)
->>>>>>> 379d64c5
+      loss, scale = self._loss_dict[key].post_path_aggregation(
+          loss, loss_box, loss_conf, loss_class, ground_truth, predictions)
 
       # after completing the scaling of the loss on each replica, handle
       # scaling the loss for mergeing the loss across replicas
@@ -756,13 +737,13 @@
 
       # detach all the below gradients: none of them should make a
       # contribution to the gradient form this point forwards
-      metric_loss += tf.stop_gradient(mean_loss/scale)
-      metric_dict[key]['loss'] = tf.stop_gradient(mean_loss/scale)
+      metric_loss += tf.stop_gradient(mean_loss / scale)
+      metric_dict[key]['loss'] = tf.stop_gradient(mean_loss / scale)
       metric_dict[key]['avg_iou'] = tf.stop_gradient(avg_iou)
       metric_dict[key]['avg_obj'] = tf.stop_gradient(avg_obj)
 
-      metric_dict['net']['box'] += tf.stop_gradient(loss_box/scale)
-      metric_dict['net']['class'] += tf.stop_gradient(loss_class/scale)
-      metric_dict['net']['conf'] += tf.stop_gradient(loss_conf/scale)
+      metric_dict['net']['box'] += tf.stop_gradient(loss_box / scale)
+      metric_dict['net']['class'] += tf.stop_gradient(loss_class / scale)
+      metric_dict['net']['conf'] += tf.stop_gradient(loss_conf / scale)
 
     return loss_val, metric_loss, metric_dict