# Copyright 2024 The TensorFlow Authors. All Rights Reserved.
#
# Licensed under the Apache License, Version 2.0 (the "License");
# you may not use this file except in compliance with the License.
# You may obtain a copy of the License at
#
#     http://www.apache.org/licenses/LICENSE-2.0
#
# Unless required by applicable law or agreed to in writing, software
# distributed under the License is distributed on an "AS IS" BASIS,
# WITHOUT WARRANTIES OR CONDITIONS OF ANY KIND, either express or implied.
# See the License for the specific language governing permissions and
# limitations under the License.

"""Contains definitions of ResNet and ResNet-RS models."""

from typing import Callable, Optional

import tensorflow as tf, tf_keras

from official.modeling import hyperparams
from official.modeling import tf_utils
from official.vision.modeling.backbones import factory
from official.vision.modeling.layers import nn_blocks
from official.vision.modeling.layers import nn_layers

layers = tf_keras.layers

# Specifications for different ResNet variants.
# Each entry specifies block configurations of the particular ResNet variant.
# Each element in the block configuration is in the following format:
# (block_fn, num_filters, block_repeats)
RESNET_SPECS = {
    10: [
        ('residual', 64, 1),
        ('residual', 128, 1),
        ('residual', 256, 1),
        ('residual', 512, 1),
    ],
    18: [
        ('residual', 64, 2),
        ('residual', 128, 2),
        ('residual', 256, 2),
        ('residual', 512, 2),
    ],
    26: [
        ('residual', 64, 3),
        ('residual', 128, 3),
        ('residual', 256, 3),
        ('residual', 512, 3),
    ],
    34: [
        ('residual', 64, 3),
        ('residual', 128, 4),
        ('residual', 256, 6),
        ('residual', 512, 3),
    ],
    50: [
        ('bottleneck', 64, 3),
        ('bottleneck', 128, 4),
        ('bottleneck', 256, 6),
        ('bottleneck', 512, 3),
    ],
    101: [
        ('bottleneck', 64, 3),
        ('bottleneck', 128, 4),
        ('bottleneck', 256, 23),
        ('bottleneck', 512, 3),
    ],
    152: [
        ('bottleneck', 64, 3),
        ('bottleneck', 128, 8),
        ('bottleneck', 256, 36),
        ('bottleneck', 512, 3),
    ],
    200: [
        ('bottleneck', 64, 3),
        ('bottleneck', 128, 24),
        ('bottleneck', 256, 36),
        ('bottleneck', 512, 3),
    ],
    270: [
        ('bottleneck', 64, 4),
        ('bottleneck', 128, 29),
        ('bottleneck', 256, 53),
        ('bottleneck', 512, 4),
    ],
    350: [
        ('bottleneck', 64, 4),
        ('bottleneck', 128, 36),
        ('bottleneck', 256, 72),
        ('bottleneck', 512, 4),
    ],
    420: [
        ('bottleneck', 64, 4),
        ('bottleneck', 128, 44),
        ('bottleneck', 256, 87),
        ('bottleneck', 512, 4),
    ],
}


@tf_keras.utils.register_keras_serializable(package='Vision')
class ResNet(tf_keras.Model):
  """Creates ResNet and ResNet-RS family models.

  This implements the Deep Residual Network from:
    Kaiming He, Xiangyu Zhang, Shaoqing Ren, Jian Sun.
    Deep Residual Learning for Image Recognition.
    (https://arxiv.org/pdf/1512.03385) and
    Irwan Bello, William Fedus, Xianzhi Du, Ekin D. Cubuk, Aravind Srinivas,
    Tsung-Yi Lin, Jonathon Shlens, Barret Zoph.
    Revisiting ResNets: Improved Training and Scaling Strategies.
    (https://arxiv.org/abs/2103.07579).
  """

  def __init__(
      self,
      model_id: int,
      input_specs: tf_keras.layers.InputSpec = layers.InputSpec(
          shape=[None, None, None, 3]),
      depth_multiplier: float = 1.0,
      stem_type: str = 'v0',
      resnetd_shortcut: bool = False,
      replace_stem_max_pool: bool = False,
      se_ratio: Optional[float] = None,
      init_stochastic_depth_rate: float = 0.0,
      scale_stem: bool = True,
      activation: str = 'relu',
      use_sync_bn: bool = False,
      norm_momentum: float = 0.99,
      norm_epsilon: float = 0.001,
      kernel_initializer: str = 'VarianceScaling',
      kernel_regularizer: Optional[tf_keras.regularizers.Regularizer] = None,
      bias_regularizer: Optional[tf_keras.regularizers.Regularizer] = None,
      bn_trainable: bool = True,
      use_first_projection: bool = True,
      **kwargs):
    """Initializes a ResNet model.

    Args:
      model_id: An `int` of the depth of ResNet backbone model.
      input_specs: A `tf_keras.layers.InputSpec` of the input tensor.
      depth_multiplier: A `float` of the depth multiplier to uniformaly scale up
        all layers in channel size. This argument is also referred to as
        `width_multiplier` in (https://arxiv.org/abs/2103.07579).
      stem_type: A `str` of stem type of ResNet. Default to `v0`. If set to
        `v1`, use ResNet-D type stem (https://arxiv.org/abs/1812.01187).
      resnetd_shortcut: A `bool` of whether to use ResNet-D shortcut in
        downsampling blocks.
      replace_stem_max_pool: A `bool` of whether to replace the max pool in stem
        with a stride-2 conv,
      se_ratio: A `float` or None. Ratio of the Squeeze-and-Excitation layer.
      init_stochastic_depth_rate: A `float` of initial stochastic depth rate.
      scale_stem: A `bool` of whether to scale stem layers.
      activation: A `str` name of the activation function.
      use_sync_bn: If True, use synchronized batch normalization.
      norm_momentum: A `float` of normalization momentum for the moving average.
      norm_epsilon: A small `float` added to variance to avoid dividing by zero.
      kernel_initializer: A str for kernel initializer of convolutional layers.
      kernel_regularizer: A `tf_keras.regularizers.Regularizer` object for
        Conv2D. Default to None.
      bias_regularizer: A `tf_keras.regularizers.Regularizer` object for Conv2D.
        Default to None.
      bn_trainable: A `bool` that indicates whether batch norm layers should be
        trainable. Default to True.
      use_first_projection: A `bool` of whether to use the first projection
        shortcut for small ResNets. See https://github.com/tensorflow/models/issues/10583.
      **kwargs: Additional keyword arguments to be passed.
    """
    self._model_id = model_id
    self._input_specs = input_specs
    self._depth_multiplier = depth_multiplier
    self._stem_type = stem_type
    self._resnetd_shortcut = resnetd_shortcut
    self._replace_stem_max_pool = replace_stem_max_pool
    self._se_ratio = se_ratio
    self._init_stochastic_depth_rate = init_stochastic_depth_rate
    self._scale_stem = scale_stem
    self._use_sync_bn = use_sync_bn
    self._activation = activation
    self._norm_momentum = norm_momentum
    self._norm_epsilon = norm_epsilon
    self._norm = layers.BatchNormalization
    self._kernel_initializer = kernel_initializer
    self._kernel_regularizer = kernel_regularizer
    self._bias_regularizer = bias_regularizer
    self._bn_trainable = bn_trainable
    self._use_first_projection = use_first_projection

    if tf_keras.backend.image_data_format() == 'channels_last':
      self._bn_axis = -1
    else:
      self._bn_axis = 1

    # Build ResNet.
    inputs = tf_keras.Input(shape=input_specs.shape[1:])
    x = self._stem(inputs)

    endpoints = {}
    for i, spec in enumerate(RESNET_SPECS[model_id]):
      if spec[0] == 'residual':
        block_fn = nn_blocks.ResidualBlock
      elif spec[0] == 'bottleneck':
        block_fn = nn_blocks.BottleneckBlock
      else:
        raise ValueError('Block fn `{}` is not supported.'.format(spec[0]))
      x = self._block_group(
          inputs=x,
          filters=int(spec[1] * self._depth_multiplier),
          strides=(1 if i == 0 else 2),
          block_fn=block_fn,
          block_repeats=spec[2],
          stochastic_depth_drop_rate=nn_layers.get_stochastic_depth_rate(
              self._init_stochastic_depth_rate, i + 2, 5),
          name='block_group_l{}'.format(i + 2))
      endpoints[str(i + 2)] = x

    self._output_specs = {l: endpoints[l].get_shape() for l in endpoints}

    super(ResNet, self).__init__(inputs=inputs, outputs=endpoints, **kwargs)

  def _stem(self, inputs):
    stem_depth_multiplier = self._depth_multiplier if self._scale_stem else 1.0
    if self._stem_type == 'v0':
      x = layers.Conv2D(
          filters=int(64 * stem_depth_multiplier),
          kernel_size=7,
          strides=2,
          use_bias=False,
          padding='same',
          kernel_initializer=self._kernel_initializer,
          kernel_regularizer=self._kernel_regularizer,
          bias_regularizer=self._bias_regularizer,
      )(inputs)
      x = self._norm(
          axis=self._bn_axis,
          momentum=self._norm_momentum,
          epsilon=self._norm_epsilon,
          trainable=self._bn_trainable,
          synchronized=self._use_sync_bn,
      )(x)
      x = tf_utils.get_activation(self._activation, use_keras_layer=True)(x)
    elif self._stem_type == 'v1':
      x = layers.Conv2D(
          filters=int(32 * stem_depth_multiplier),
          kernel_size=3,
          strides=2,
          use_bias=False,
          padding='same',
          kernel_initializer=self._kernel_initializer,
          kernel_regularizer=self._kernel_regularizer,
          bias_regularizer=self._bias_regularizer,
      )(inputs)
      x = self._norm(
          axis=self._bn_axis,
          momentum=self._norm_momentum,
          epsilon=self._norm_epsilon,
          trainable=self._bn_trainable,
          synchronized=self._use_sync_bn,
      )(x)
      x = tf_utils.get_activation(self._activation, use_keras_layer=True)(x)
      x = layers.Conv2D(
          filters=int(32 * stem_depth_multiplier),
          kernel_size=3,
          strides=1,
          use_bias=False,
          padding='same',
          kernel_initializer=self._kernel_initializer,
          kernel_regularizer=self._kernel_regularizer,
          bias_regularizer=self._bias_regularizer,
      )(x)
      x = self._norm(
          axis=self._bn_axis,
          momentum=self._norm_momentum,
          epsilon=self._norm_epsilon,
          trainable=self._bn_trainable,
          synchronized=self._use_sync_bn,
      )(x)
      x = tf_utils.get_activation(self._activation, use_keras_layer=True)(x)
      x = layers.Conv2D(
          filters=int(64 * stem_depth_multiplier),
          kernel_size=3,
          strides=1,
          use_bias=False,
          padding='same',
          kernel_initializer=self._kernel_initializer,
          kernel_regularizer=self._kernel_regularizer,
          bias_regularizer=self._bias_regularizer,
      )(x)
      x = self._norm(
          axis=self._bn_axis,
          momentum=self._norm_momentum,
          epsilon=self._norm_epsilon,
          trainable=self._bn_trainable,
          synchronized=self._use_sync_bn,
      )(x)
      x = tf_utils.get_activation(self._activation, use_keras_layer=True)(x)
    else:
      raise ValueError('Stem type {} not supported.'.format(self._stem_type))

    if self._replace_stem_max_pool:
      x = layers.Conv2D(
          filters=int(64 * self._depth_multiplier),
          kernel_size=3,
          strides=2,
          use_bias=False,
          padding='same',
          kernel_initializer=self._kernel_initializer,
          kernel_regularizer=self._kernel_regularizer,
          bias_regularizer=self._bias_regularizer,
      )(x)
      x = self._norm(
          axis=self._bn_axis,
          momentum=self._norm_momentum,
          epsilon=self._norm_epsilon,
          trainable=self._bn_trainable,
          synchronized=self._use_sync_bn,
      )(x)
      x = tf_utils.get_activation(self._activation, use_keras_layer=True)(x)
    else:
      x = layers.MaxPool2D(pool_size=3, strides=2, padding='same')(x)

<<<<<<< HEAD
    return x
=======
    endpoints = {}
    for i, spec in enumerate(RESNET_SPECS[model_id]):
      if spec[0] == 'residual':
        block_fn = nn_blocks.ResidualBlock
      elif spec[0] == 'bottleneck':
        block_fn = nn_blocks.BottleneckBlock
      else:
        raise ValueError('Block fn `{}` is not supported.'.format(spec[0]))
      use_first_projection = (
        spec[0] == 'bottleneck'
        or i > 0
        or self._use_first_projection
      )
      x = self._block_group(
          inputs=x,
          filters=int(spec[1] * self._depth_multiplier),
          strides=(1 if i == 0 else 2),
          block_fn=block_fn,
          block_repeats=spec[2],
          use_first_projection=use_first_projection,
          stochastic_depth_drop_rate=nn_layers.get_stochastic_depth_rate(
              self._init_stochastic_depth_rate, i + 2, 5),
          name='block_group_l{}'.format(i + 2))
      endpoints[str(i + 2)] = x

    self._output_specs = {l: endpoints[l].get_shape() for l in endpoints}

    super(ResNet, self).__init__(inputs=inputs, outputs=endpoints, **kwargs)
>>>>>>> 32ea3e39

  def _block_group(self,
                   inputs: tf.Tensor,
                   filters: int,
                   strides: int,
                   block_fn: Callable[..., tf_keras.layers.Layer],
                   block_repeats: int = 1,
                   use_first_projection: bool = True,
                   stochastic_depth_drop_rate: float = 0.0,
                   name: str = 'block_group'):
    """Creates one group of blocks for the ResNet model.

    Args:
      inputs: A `tf.Tensor` of size `[batch, channels, height, width]`.
      filters: An `int` number of filters for the first convolution of the
        layer.
      strides: An `int` stride to use for the first convolution of the layer.
        If greater than 1, this layer will downsample the input.
      block_fn: The type of block group. Either `nn_blocks.ResidualBlock` or
        `nn_blocks.BottleneckBlock`.
      block_repeats: An `int` number of blocks contained in the layer.
      use_first_projection: A `bool` to determine whether to use the first
        projection shortcut.
      stochastic_depth_drop_rate: A `float` of drop rate of the current block
        group.
      name: A `str` name for the block.

    Returns:
      The output `tf.Tensor` of the block layer.
    """
    x = block_fn(
        filters=filters,
        strides=strides,
        use_projection=use_first_projection,
        stochastic_depth_drop_rate=stochastic_depth_drop_rate,
        se_ratio=self._se_ratio,
        resnetd_shortcut=self._resnetd_shortcut,
        kernel_initializer=self._kernel_initializer,
        kernel_regularizer=self._kernel_regularizer,
        bias_regularizer=self._bias_regularizer,
        activation=self._activation,
        use_sync_bn=self._use_sync_bn,
        norm_momentum=self._norm_momentum,
        norm_epsilon=self._norm_epsilon,
        bn_trainable=self._bn_trainable)(
            inputs)

    for _ in range(1, block_repeats):
      x = block_fn(
          filters=filters,
          strides=1,
          use_projection=False,
          stochastic_depth_drop_rate=stochastic_depth_drop_rate,
          se_ratio=self._se_ratio,
          resnetd_shortcut=self._resnetd_shortcut,
          kernel_initializer=self._kernel_initializer,
          kernel_regularizer=self._kernel_regularizer,
          bias_regularizer=self._bias_regularizer,
          activation=self._activation,
          use_sync_bn=self._use_sync_bn,
          norm_momentum=self._norm_momentum,
          norm_epsilon=self._norm_epsilon,
          bn_trainable=self._bn_trainable)(
              x)

    return tf_keras.layers.Activation('linear', name=name)(x)

  def get_config(self):
    config_dict = {
        'model_id': self._model_id,
        'depth_multiplier': self._depth_multiplier,
        'stem_type': self._stem_type,
        'resnetd_shortcut': self._resnetd_shortcut,
        'replace_stem_max_pool': self._replace_stem_max_pool,
        'activation': self._activation,
        'se_ratio': self._se_ratio,
        'init_stochastic_depth_rate': self._init_stochastic_depth_rate,
        'scale_stem': self._scale_stem,
        'use_sync_bn': self._use_sync_bn,
        'norm_momentum': self._norm_momentum,
        'norm_epsilon': self._norm_epsilon,
        'kernel_initializer': self._kernel_initializer,
        'kernel_regularizer': self._kernel_regularizer,
        'bias_regularizer': self._bias_regularizer,
        'bn_trainable': self._bn_trainable,
        'use_first_projection': self._use_first_projection,
    }
    return config_dict

  @classmethod
  def from_config(cls, config, custom_objects=None):
    return cls(**config)

  @property
  def output_specs(self):
    """A dict of {level: TensorShape} pairs for the model output."""
    return self._output_specs


@factory.register_backbone_builder('resnet')
def build_resnet(
    input_specs: tf_keras.layers.InputSpec,
    backbone_config: hyperparams.Config,
    norm_activation_config: hyperparams.Config,
    l2_regularizer: tf_keras.regularizers.Regularizer = None) -> tf_keras.Model:  # pytype: disable=annotation-type-mismatch  # typed-keras
  """Builds ResNet backbone from a config."""
  backbone_type = backbone_config.type
  backbone_cfg = backbone_config.get()
  assert backbone_type == 'resnet', (f'Inconsistent backbone type '
                                     f'{backbone_type}')

  return ResNet(
      model_id=backbone_cfg.model_id,
      input_specs=input_specs,
      depth_multiplier=backbone_cfg.depth_multiplier,
      stem_type=backbone_cfg.stem_type,
      resnetd_shortcut=backbone_cfg.resnetd_shortcut,
      replace_stem_max_pool=backbone_cfg.replace_stem_max_pool,
      se_ratio=backbone_cfg.se_ratio,
      init_stochastic_depth_rate=backbone_cfg.stochastic_depth_drop_rate,
      scale_stem=backbone_cfg.scale_stem,
      activation=norm_activation_config.activation,
      use_sync_bn=norm_activation_config.use_sync_bn,
      norm_momentum=norm_activation_config.norm_momentum,
      norm_epsilon=norm_activation_config.norm_epsilon,
      kernel_regularizer=l2_regularizer,
      bn_trainable=backbone_cfg.bn_trainable,
      use_first_projection=backbone_cfg.use_first_projection)<|MERGE_RESOLUTION|>--- conflicted
+++ resolved
@@ -205,133 +205,6 @@
         block_fn = nn_blocks.BottleneckBlock
       else:
         raise ValueError('Block fn `{}` is not supported.'.format(spec[0]))
-      x = self._block_group(
-          inputs=x,
-          filters=int(spec[1] * self._depth_multiplier),
-          strides=(1 if i == 0 else 2),
-          block_fn=block_fn,
-          block_repeats=spec[2],
-          stochastic_depth_drop_rate=nn_layers.get_stochastic_depth_rate(
-              self._init_stochastic_depth_rate, i + 2, 5),
-          name='block_group_l{}'.format(i + 2))
-      endpoints[str(i + 2)] = x
-
-    self._output_specs = {l: endpoints[l].get_shape() for l in endpoints}
-
-    super(ResNet, self).__init__(inputs=inputs, outputs=endpoints, **kwargs)
-
-  def _stem(self, inputs):
-    stem_depth_multiplier = self._depth_multiplier if self._scale_stem else 1.0
-    if self._stem_type == 'v0':
-      x = layers.Conv2D(
-          filters=int(64 * stem_depth_multiplier),
-          kernel_size=7,
-          strides=2,
-          use_bias=False,
-          padding='same',
-          kernel_initializer=self._kernel_initializer,
-          kernel_regularizer=self._kernel_regularizer,
-          bias_regularizer=self._bias_regularizer,
-      )(inputs)
-      x = self._norm(
-          axis=self._bn_axis,
-          momentum=self._norm_momentum,
-          epsilon=self._norm_epsilon,
-          trainable=self._bn_trainable,
-          synchronized=self._use_sync_bn,
-      )(x)
-      x = tf_utils.get_activation(self._activation, use_keras_layer=True)(x)
-    elif self._stem_type == 'v1':
-      x = layers.Conv2D(
-          filters=int(32 * stem_depth_multiplier),
-          kernel_size=3,
-          strides=2,
-          use_bias=False,
-          padding='same',
-          kernel_initializer=self._kernel_initializer,
-          kernel_regularizer=self._kernel_regularizer,
-          bias_regularizer=self._bias_regularizer,
-      )(inputs)
-      x = self._norm(
-          axis=self._bn_axis,
-          momentum=self._norm_momentum,
-          epsilon=self._norm_epsilon,
-          trainable=self._bn_trainable,
-          synchronized=self._use_sync_bn,
-      )(x)
-      x = tf_utils.get_activation(self._activation, use_keras_layer=True)(x)
-      x = layers.Conv2D(
-          filters=int(32 * stem_depth_multiplier),
-          kernel_size=3,
-          strides=1,
-          use_bias=False,
-          padding='same',
-          kernel_initializer=self._kernel_initializer,
-          kernel_regularizer=self._kernel_regularizer,
-          bias_regularizer=self._bias_regularizer,
-      )(x)
-      x = self._norm(
-          axis=self._bn_axis,
-          momentum=self._norm_momentum,
-          epsilon=self._norm_epsilon,
-          trainable=self._bn_trainable,
-          synchronized=self._use_sync_bn,
-      )(x)
-      x = tf_utils.get_activation(self._activation, use_keras_layer=True)(x)
-      x = layers.Conv2D(
-          filters=int(64 * stem_depth_multiplier),
-          kernel_size=3,
-          strides=1,
-          use_bias=False,
-          padding='same',
-          kernel_initializer=self._kernel_initializer,
-          kernel_regularizer=self._kernel_regularizer,
-          bias_regularizer=self._bias_regularizer,
-      )(x)
-      x = self._norm(
-          axis=self._bn_axis,
-          momentum=self._norm_momentum,
-          epsilon=self._norm_epsilon,
-          trainable=self._bn_trainable,
-          synchronized=self._use_sync_bn,
-      )(x)
-      x = tf_utils.get_activation(self._activation, use_keras_layer=True)(x)
-    else:
-      raise ValueError('Stem type {} not supported.'.format(self._stem_type))
-
-    if self._replace_stem_max_pool:
-      x = layers.Conv2D(
-          filters=int(64 * self._depth_multiplier),
-          kernel_size=3,
-          strides=2,
-          use_bias=False,
-          padding='same',
-          kernel_initializer=self._kernel_initializer,
-          kernel_regularizer=self._kernel_regularizer,
-          bias_regularizer=self._bias_regularizer,
-      )(x)
-      x = self._norm(
-          axis=self._bn_axis,
-          momentum=self._norm_momentum,
-          epsilon=self._norm_epsilon,
-          trainable=self._bn_trainable,
-          synchronized=self._use_sync_bn,
-      )(x)
-      x = tf_utils.get_activation(self._activation, use_keras_layer=True)(x)
-    else:
-      x = layers.MaxPool2D(pool_size=3, strides=2, padding='same')(x)
-
-<<<<<<< HEAD
-    return x
-=======
-    endpoints = {}
-    for i, spec in enumerate(RESNET_SPECS[model_id]):
-      if spec[0] == 'residual':
-        block_fn = nn_blocks.ResidualBlock
-      elif spec[0] == 'bottleneck':
-        block_fn = nn_blocks.BottleneckBlock
-      else:
-        raise ValueError('Block fn `{}` is not supported.'.format(spec[0]))
       use_first_projection = (
         spec[0] == 'bottleneck'
         or i > 0
@@ -352,7 +225,109 @@
     self._output_specs = {l: endpoints[l].get_shape() for l in endpoints}
 
     super(ResNet, self).__init__(inputs=inputs, outputs=endpoints, **kwargs)
->>>>>>> 32ea3e39
+
+  def _stem(self, inputs):
+    stem_depth_multiplier = self._depth_multiplier if self._scale_stem else 1.0
+    if self._stem_type == 'v0':
+      x = layers.Conv2D(
+          filters=int(64 * stem_depth_multiplier),
+          kernel_size=7,
+          strides=2,
+          use_bias=False,
+          padding='same',
+          kernel_initializer=self._kernel_initializer,
+          kernel_regularizer=self._kernel_regularizer,
+          bias_regularizer=self._bias_regularizer,
+      )(inputs)
+      x = self._norm(
+          axis=self._bn_axis,
+          momentum=self._norm_momentum,
+          epsilon=self._norm_epsilon,
+          trainable=self._bn_trainable,
+          synchronized=self._use_sync_bn,
+      )(x)
+      x = tf_utils.get_activation(self._activation, use_keras_layer=True)(x)
+    elif self._stem_type == 'v1':
+      x = layers.Conv2D(
+          filters=int(32 * stem_depth_multiplier),
+          kernel_size=3,
+          strides=2,
+          use_bias=False,
+          padding='same',
+          kernel_initializer=self._kernel_initializer,
+          kernel_regularizer=self._kernel_regularizer,
+          bias_regularizer=self._bias_regularizer,
+      )(inputs)
+      x = self._norm(
+          axis=self._bn_axis,
+          momentum=self._norm_momentum,
+          epsilon=self._norm_epsilon,
+          trainable=self._bn_trainable,
+          synchronized=self._use_sync_bn,
+      )(x)
+      x = tf_utils.get_activation(self._activation, use_keras_layer=True)(x)
+      x = layers.Conv2D(
+          filters=int(32 * stem_depth_multiplier),
+          kernel_size=3,
+          strides=1,
+          use_bias=False,
+          padding='same',
+          kernel_initializer=self._kernel_initializer,
+          kernel_regularizer=self._kernel_regularizer,
+          bias_regularizer=self._bias_regularizer,
+      )(x)
+      x = self._norm(
+          axis=self._bn_axis,
+          momentum=self._norm_momentum,
+          epsilon=self._norm_epsilon,
+          trainable=self._bn_trainable,
+          synchronized=self._use_sync_bn,
+      )(x)
+      x = tf_utils.get_activation(self._activation, use_keras_layer=True)(x)
+      x = layers.Conv2D(
+          filters=int(64 * stem_depth_multiplier),
+          kernel_size=3,
+          strides=1,
+          use_bias=False,
+          padding='same',
+          kernel_initializer=self._kernel_initializer,
+          kernel_regularizer=self._kernel_regularizer,
+          bias_regularizer=self._bias_regularizer,
+      )(x)
+      x = self._norm(
+          axis=self._bn_axis,
+          momentum=self._norm_momentum,
+          epsilon=self._norm_epsilon,
+          trainable=self._bn_trainable,
+          synchronized=self._use_sync_bn,
+      )(x)
+      x = tf_utils.get_activation(self._activation, use_keras_layer=True)(x)
+    else:
+      raise ValueError('Stem type {} not supported.'.format(self._stem_type))
+
+    if self._replace_stem_max_pool:
+      x = layers.Conv2D(
+          filters=int(64 * self._depth_multiplier),
+          kernel_size=3,
+          strides=2,
+          use_bias=False,
+          padding='same',
+          kernel_initializer=self._kernel_initializer,
+          kernel_regularizer=self._kernel_regularizer,
+          bias_regularizer=self._bias_regularizer,
+      )(x)
+      x = self._norm(
+          axis=self._bn_axis,
+          momentum=self._norm_momentum,
+          epsilon=self._norm_epsilon,
+          trainable=self._bn_trainable,
+          synchronized=self._use_sync_bn,
+      )(x)
+      x = tf_utils.get_activation(self._activation, use_keras_layer=True)(x)
+    else:
+      x = layers.MaxPool2D(pool_size=3, strides=2, padding='same')(x)
+
+    return x
 
   def _block_group(self,
                    inputs: tf.Tensor,
