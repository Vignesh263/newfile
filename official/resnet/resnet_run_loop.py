--- conflicted
+++ resolved
@@ -350,11 +350,7 @@
     raise ValueError(err)
 
 
-<<<<<<< HEAD
-def resnet_main(flags, model_function, input_function, dataset, shape=None):
-=======
-def resnet_main(flags_obj, model_function, input_function, shape=None):
->>>>>>> 5f9f6b84
+def resnet_main(flags_obj, model_function, input_function, dataset, shape=None):
   """Shared main loop for ResNet Models.
 
   Args:
@@ -408,21 +404,16 @@
           'dtype': flags_core.get_tf_dtype(flags_obj)
       })
 
-<<<<<<< HEAD
   hyperparams = {
-      'batch_size': flags.batch_size,
-      'dtype': flags.dtype,
-      'resnet_size': flags.resnet_size,
-      'synthetic_data': flags.use_synthetic_data,
-      'train_epochs': flags.train_epochs,
-      'version': flags.version,
+      'batch_size': flags_obj.batch_size,
+      'dtype': flags_obj.dtype,
+      'resnet_size': flags_obj.resnet_size,
+      'synthetic_data': flags_obj.use_synthetic_data,
+      'train_epochs': flags_obj.train_epochs,
+      'version': flags_obj.version,
   }
-  benchmark_logger = logger.config_benchmark_logger(flags.benchmark_log_dir)
+  benchmark_logger = logger.config_benchmark_logger(flags_obj.benchmark_log_dir)
   benchmark_logger.log_run_info('resnet', dataset, hyperparams)
-=======
-  benchmark_logger = logger.config_benchmark_logger(flags_obj.benchmark_log_dir)
-  benchmark_logger.log_run_info('resnet')
->>>>>>> 5f9f6b84
 
   train_hooks = hooks_helper.get_train_hooks(
       flags_obj.hooks,
