--- conflicted
+++ resolved
@@ -159,11 +159,8 @@
 
 
 def input_fn(is_training, data_dir, batch_size, num_epochs=1, num_gpus=None,
-<<<<<<< HEAD
-             dtype=tf.float32):
-=======
-             datasets_num_private_threads=None, num_parallel_batches=1):
->>>>>>> a83e263a
+             dtype=tf.float32, datasets_num_private_threads=None,
+             num_parallel_batches=1):
   """Input function which provides batches for train or eval.
 
   Args:
@@ -172,12 +169,9 @@
     batch_size: The number of samples per batch.
     num_epochs: The number of epochs to repeat the dataset.
     num_gpus: The number of gpus used for training.
-<<<<<<< HEAD
     dtype: Data type to use for images/features
-=======
     datasets_num_private_threads: Number of private threads for tf.data.
     num_parallel_batches: Number of parallel batches for tf.data.
->>>>>>> a83e263a
 
   Returns:
     A dataset that can be used for iteration.
@@ -206,12 +200,9 @@
       num_epochs=num_epochs,
       num_gpus=num_gpus,
       examples_per_epoch=_NUM_IMAGES['train'] if is_training else None,
-<<<<<<< HEAD
       dtype=dtype
-=======
       datasets_num_private_threads=datasets_num_private_threads,
       num_parallel_batches=num_parallel_batches
->>>>>>> a83e263a
   )
 
 
