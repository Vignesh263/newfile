--- conflicted
+++ resolved
@@ -243,11 +243,7 @@
                     or input_fn)
 
   resnet_run_loop.resnet_main(
-<<<<<<< HEAD
-      flags, cifar10_model_fn, input_function, 'CIFAR-10',
-=======
-      flags_obj, cifar10_model_fn, input_function,
->>>>>>> 5f9f6b84
+      flags_obj, cifar10_model_fn, input_function, 'CIFAR-10',
       shape=[_HEIGHT, _WIDTH, _NUM_CHANNELS])
 
 
