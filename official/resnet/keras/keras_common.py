# Copyright 2018 The TensorFlow Authors. All Rights Reserved.
#
# Licensed under the Apache License, Version 2.0 (the "License");
# you may not use this file except in compliance with the License.
# You may obtain a copy of the License at
#
#     http://www.apache.org/licenses/LICENSE-2.0
#
# Unless required by applicable law or agreed to in writing, software
# distributed under the License is distributed on an "AS IS" BASIS,
# WITHOUT WARRANTIES OR CONDITIONS OF ANY KIND, either express or implied.
# See the License for the specific language governing permissions and
# limitations under the License.
# ==============================================================================
"""Common util functions and classes used by both keras cifar and imagenet."""

from __future__ import absolute_import
from __future__ import division
from __future__ import print_function

<<<<<<< HEAD
=======
import multiprocessing
import os
import time
>>>>>>> f5bb2af2

import numpy as np

# pylint: disable=g-bad-import-order
from absl import flags
import tensorflow as tf

from official.utils.misc import keras_utils
# pylint: disable=ungrouped-imports
from tensorflow.core.protobuf import rewriter_config_pb2
from tensorflow.python.keras.optimizer_v2 import (gradient_descent as
                                                  gradient_descent_v2)

FLAGS = flags.FLAGS
BASE_LEARNING_RATE = 0.1  # This matches Jing's version.
TRAIN_TOP_1 = 'training_accuracy_top_1'


class LearningRateBatchScheduler(tf.keras.callbacks.Callback):
  """Callback to update learning rate on every batch (not epoch boundaries).

  N.B. Only support Keras optimizers, not TF optimizers.

  Args:
      schedule: a function that takes an epoch index and a batch index as input
          (both integer, indexed from 0) and returns a new learning rate as
          output (float).
  """

  def __init__(self, schedule, batch_size, num_images):
    super(LearningRateBatchScheduler, self).__init__()
    self.schedule = schedule
    self.batches_per_epoch = num_images / batch_size
    self.batch_size = batch_size
    self.epochs = -1
    self.prev_lr = -1

  def on_epoch_begin(self, epoch, logs=None):
    if not hasattr(self.model.optimizer, 'learning_rate'):
      raise ValueError('Optimizer must have a "learning_rate" attribute.')
    self.epochs += 1

  def on_batch_begin(self, batch, logs=None):
    """Executes before step begins."""
    lr = self.schedule(self.epochs,
                       batch,
                       self.batches_per_epoch,
                       self.batch_size)
    if not isinstance(lr, (float, np.float32, np.float64)):
      raise ValueError('The output of the "schedule" function should be float.')
    if lr != self.prev_lr:
      self.model.optimizer.learning_rate = lr  # lr should be a float here
      self.prev_lr = lr
      tf.compat.v1.logging.debug(
          'Epoch %05d Batch %05d: LearningRateBatchScheduler '
          'change learning rate to %s.', self.epochs, batch, lr)


def get_config_proto_v1():
  """Return config proto according to flag settings, or None to use default."""
  config = None
  if FLAGS.enable_xla:
    # TODO(haoyuzhang): Remove this monkey patch when XLA OOM issue is fixed.
    _monkey_patch_org_assert_broadcastable()

    config = tf.compat.v1.ConfigProto()
    config.graph_options.optimizer_options.global_jit_level = (
        tf.OptimizerOptions.ON_2)
    # Disable PinToHostOptimizer in grappler when enabling XLA because it causes
    # OOM and performance regression.
    config.graph_options.rewrite_options.pin_to_host_optimization = (
        rewriter_config_pb2.RewriterConfig.OFF)
  return config


def set_config_v2():
  """Config eager context according to flag values using TF 2.0 API."""
  if FLAGS.enable_xla:
    # TODO(haoyuzhang): Remove this monkey patch when XLA OOM issue is fixed.
    _monkey_patch_org_assert_broadcastable()

    tf.config.optimizer.set_jit(True)
    # Disable PinToHostOptimizer in grappler when enabling XLA because it
    # causes OOM and performance regression.
    tf.config.optimizer.set_experimental_options(
        {"pin_to_host_optimization": False}
    )


def set_gpu_thread_mode_and_count(flags_obj):
  """Set GPU thread mode and count, and adjust dataset threads count."""
  cpu_count = multiprocessing.cpu_count()
  tf.compat.v1.logging.info('Logical CPU cores: %s', cpu_count)

  # Allocate private thread pool for each GPU to schedule and launch kernels
  per_gpu_thread_count = flags_obj.per_gpu_thread_count or 2
  os.environ['TF_GPU_THREAD_MODE'] = flags_obj.tf_gpu_thread_mode
  os.environ['TF_GPU_THREAD_COUNT'] = str(per_gpu_thread_count)
  tf.compat.v1.logging.info('TF_GPU_THREAD_COUNT: %s',
                            os.environ['TF_GPU_THREAD_COUNT'])
  tf.compat.v1.logging.info('TF_GPU_THREAD_MODE: %s',
                            os.environ['TF_GPU_THREAD_MODE'])

  # Limit data preprocessing threadpool to CPU cores minus number of total GPU
  # private threads and memory copy threads.
  total_gpu_thread_count = per_gpu_thread_count * flags_obj.num_gpus
  num_mem_copy_threads = flags_obj.num_gpus
  if not flags_obj.datasets_num_private_threads:
    flags_obj.datasets_num_private_threads = (cpu_count - total_gpu_thread_count
                                              - num_mem_copy_threads)
    tf.compat.v1.logging.info('Set datasets_num_private_threads to %s',
                              flags_obj.datasets_num_private_threads)


def get_optimizer():
  """Returns optimizer to use."""
  # The learning_rate is overwritten at the beginning of each step by callback.
  return gradient_descent_v2.SGD(learning_rate=0.1, momentum=0.9)


def get_callbacks(learning_rate_schedule_fn, num_images):
  """Returns common callbacks."""
  time_callback = keras_utils.TimeHistory(FLAGS.batch_size, FLAGS.log_steps)

  tensorboard_callback = tf.keras.callbacks.TensorBoard(
      log_dir=FLAGS.model_dir)

  lr_callback = LearningRateBatchScheduler(
      learning_rate_schedule_fn,
      batch_size=FLAGS.batch_size,
      num_images=num_images)

  return time_callback, tensorboard_callback, lr_callback


def build_stats(history, eval_output, time_callback):
  """Normalizes and returns dictionary of stats.

  Args:
    history: Results of the training step. Supports both categorical_accuracy
      and sparse_categorical_accuracy.
    eval_output: Output of the eval step. Assumes first value is eval_loss and
      second value is accuracy_top_1.
    time_callback: Time tracking callback likely used during keras.fit.

  Returns:
    Dictionary of normalized results.
  """
  stats = {}
  if eval_output:
    stats['accuracy_top_1'] = eval_output[1].item()
    stats['eval_loss'] = eval_output[0].item()

  if history and history.history:
    train_hist = history.history
    # Gets final loss from training.
    stats['loss'] = train_hist['loss'][-1].item()
    # Gets top_1 training accuracy.
    if 'categorical_accuracy' in train_hist:
      stats[TRAIN_TOP_1] = train_hist['categorical_accuracy'][-1].item()
    elif 'sparse_categorical_accuracy' in train_hist:
      stats[TRAIN_TOP_1] = train_hist['sparse_categorical_accuracy'][-1].item()

  if time_callback:
    timestamp_log = time_callback.timestamp_log
    stats['step_timestamp_log'] = timestamp_log
    stats['train_finish_time'] = time_callback.train_finish_time
    if len(timestamp_log) > 1:
      stats['avg_exp_per_second'] = (
          time_callback.batch_size * time_callback.log_steps *
          (len(time_callback.timestamp_log)-1) /
          (timestamp_log[-1].timestamp - timestamp_log[0].timestamp))

  return stats


def define_keras_flags():
  """Define flags for Keras models."""

  flags.DEFINE_boolean(name='enable_eager', default=False, help='Enable eager?')
  flags.DEFINE_boolean(name='skip_eval', default=False, help='Skip evaluation?')
  flags.DEFINE_boolean(name='use_trivial_model', default=False,
                       help='Whether to use a trivial Keras model.')
  flags.DEFINE_boolean(
      name='enable_xla', default=False,
      help='Whether to enable XLA auto jit compilation. This is still an '
      'experimental feature, and is not yet effective with TF 2.0.')
  flags.DEFINE_boolean(
      name='enable_tensorboard', default=False,
      help='Whether to enable Tensorboard callback.')
  flags.DEFINE_integer(
      name='train_steps', default=None,
      help='The number of steps to run for training. If it is larger than '
      '# batches per epoch, then use # batches per epoch. When this flag is '
      'set, only one epoch is going to run for training.')


def get_synth_input_fn(height, width, num_channels, num_classes,
                       dtype=tf.float32):
  """Returns an input function that returns a dataset with random data.

  This input_fn returns a data set that iterates over a set of random data and
  bypasses all preprocessing, e.g. jpeg decode and copy. The host to device
  copy is still included. This used to find the upper throughput bound when
  tuning the full input pipeline.

  Args:
    height: Integer height that will be used to create a fake image tensor.
    width: Integer width that will be used to create a fake image tensor.
    num_channels: Integer depth that will be used to create a fake image tensor.
    num_classes: Number of classes that should be represented in the fake labels
      tensor
    dtype: Data type for features/images.

  Returns:
    An input_fn that can be used in place of a real one to return a dataset
    that can be used for iteration.
  """
  # pylint: disable=unused-argument
  def input_fn(is_training, data_dir, batch_size, *args, **kwargs):
    """Returns dataset filled with random data."""
    # Synthetic input should be within [0, 255].
    inputs = tf.random.truncated_normal([height, width, num_channels],
                                        dtype=dtype,
                                        mean=127,
                                        stddev=60,
                                        name='synthetic_inputs')

    labels = tf.random.uniform([1],
                               minval=0,
                               maxval=num_classes - 1,
                               dtype=tf.int32,
                               name='synthetic_labels')
    # Cast to float32 for Keras model.
    labels = tf.cast(labels, dtype=tf.float32)

    data = tf.data.Dataset.from_tensors((inputs, labels)).repeat()

    # `drop_remainder` will make dataset produce outputs with known shapes.
    data = data.batch(batch_size, drop_remainder=True)
    data = data.prefetch(buffer_size=tf.data.experimental.AUTOTUNE)
    return data

  return input_fn


def is_v2_0():
  """Returns true if using tf 2.0."""
  return tf.__version__.startswith('2')


def get_strategy_scope(strategy):
  if strategy:
    strategy_scope = strategy.scope()
  else:
    strategy_scope = DummyContextManager()

  return strategy_scope


class DummyContextManager(object):

  def __enter__(self):
    pass

  def __exit__(self, *args):
    pass


def _monkey_patch_org_assert_broadcastable():
  """Monkey-patch `assert_broadcast` op to avoid OOM when enabling XLA."""
  def no_op_assert_broadcastable(weights, values):
    del weights, values
    tf.compat.v1.logging.info(
        'Using monkey-patched version of assert_broadcastable op, which always '
        'returns an no_op. It should be removed after XLA OOM issue is fixed.')
    return tf.constant([], dtype=tf.float32)

  from tensorflow.python.ops import weights_broadcast_ops  # pylint: disable=g-import-not-at-top
  if not hasattr(weights_broadcast_ops, 'org_assert_broadcastable'):
    weights_broadcast_ops.org_assert_broadcastable = (
        weights_broadcast_ops.assert_broadcastable)
  weights_broadcast_ops.assert_broadcastable = no_op_assert_broadcastable


def _undo_monkey_patch_org_assert_broadcastable():
  from tensorflow.python.ops import weights_broadcast_ops  # pylint: disable=g-import-not-at-top
  if hasattr(weights_broadcast_ops, 'org_assert_broadcastable'):
    weights_broadcast_ops.assert_broadcastable = (
        weights_broadcast_ops.org_assert_broadcastable)<|MERGE_RESOLUTION|>--- conflicted
+++ resolved
@@ -18,12 +18,8 @@
 from __future__ import division
 from __future__ import print_function
 
-<<<<<<< HEAD
-=======
 import multiprocessing
 import os
-import time
->>>>>>> f5bb2af2
 
 import numpy as np
 
