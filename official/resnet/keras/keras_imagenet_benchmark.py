# Copyright 2018 The TensorFlow Authors. All Rights Reserved.
#
# Licensed under the Apache License, Version 2.0 (the "License");
# you may not use this file except in compliance with the License.
# You may obtain a copy of the License at
#
#     http://www.apache.org/licenses/LICENSE-2.0
#
# Unless required by applicable law or agreed to in writing, software
# distributed under the License is distributed on an "AS IS" BASIS,
# WITHOUT WARRANTIES OR CONDITIONS OF ANY KIND, either express or implied.
# See the License for the specific language governing permissions and
# limitations under the License.
# ==============================================================================
"""Executes Keras benchmarks and accuracy tests."""
from __future__ import print_function

import os
import time

from absl import flags
import tensorflow as tf # pylint: disable=g-bad-import-order

from official.resnet import imagenet_main
from official.resnet.keras import keras_benchmark
from official.resnet.keras import keras_common
from official.resnet.keras import keras_imagenet_main

MIN_TOP_1_ACCURACY = 0.76
MAX_TOP_1_ACCURACY = 0.77

FLAGS = flags.FLAGS


class Resnet50KerasAccuracy(keras_benchmark.KerasBenchmark):
  """Benchmark accuracy tests for ResNet50 in Keras."""

  def __init__(self, output_dir=None, root_data_dir=None, **kwargs):
    """A benchmark class.

    Args:
      output_dir: directory where to output e.g. log files
      root_data_dir: directory under which to look for dataset
      **kwargs: arbitrary named arguments. This is needed to make the
                constructor forward compatible in case PerfZero provides more
                named arguments before updating the constructor.
    """

    flag_methods = [
        keras_common.define_keras_flags,
        lambda: imagenet_main.define_imagenet_flags(dynamic_loss_scale=True)
    ]

    self.data_dir = os.path.join(root_data_dir, 'imagenet')
    super(Resnet50KerasAccuracy, self).__init__(
        output_dir=output_dir, flag_methods=flag_methods)

  def benchmark_graph_8_gpu(self):
    """Test Keras model with Keras fit/dist_strat and 8 GPUs."""
    self._setup()
    FLAGS.num_gpus = 8
    FLAGS.data_dir = self.data_dir
    FLAGS.batch_size = 128 * 8
    FLAGS.train_epochs = 90
    FLAGS.epochs_between_evals = 10
    FLAGS.model_dir = self._get_model_dir('benchmark_graph_8_gpu')
    FLAGS.dtype = 'fp32'
    FLAGS.use_tensor_lr = True
    self._run_and_report_benchmark()

  def benchmark_8_gpu(self):
    """Test Keras model with eager, dist_strat and 8 GPUs."""
    self._setup()
    FLAGS.num_gpus = 8
    FLAGS.data_dir = self.data_dir
    FLAGS.batch_size = 128 * 8
    FLAGS.train_epochs = 90
    FLAGS.epochs_between_evals = 10
    FLAGS.model_dir = self._get_model_dir('benchmark_8_gpu')
    FLAGS.dtype = 'fp32'
    FLAGS.enable_eager = True
    # Add some thread tunings to improve performance.
    FLAGS.datasets_num_private_threads = 14
    FLAGS.use_tensor_lr = True
    self._run_and_report_benchmark()

  def benchmark_8_gpu_fp16(self):
    """Test Keras model with eager, dist_strat, 8 GPUs, and fp16."""
    self._setup()
    FLAGS.num_gpus = 8
    FLAGS.data_dir = self.data_dir
    FLAGS.batch_size = 256 * 8
    FLAGS.train_epochs = 90
    FLAGS.epochs_between_evals = 10
    FLAGS.model_dir = self._get_model_dir('benchmark_8_gpu_fp16')
    FLAGS.dtype = 'fp16'
    FLAGS.enable_eager = True
    # Thread tuning to improve performance.
    FLAGS.tf_gpu_thread_mode = 'gpu_private'
    FLAGS.use_tensor_lr = True
    self._run_and_report_benchmark()

  def benchmark_xla_8_gpu_fp16(self):
    """Test Keras model with XLA, eager, dist_strat, 8 GPUs and fp16."""
    self._setup()
    FLAGS.num_gpus = 8
    FLAGS.data_dir = self.data_dir
    FLAGS.batch_size = 256 * 8
    FLAGS.train_epochs = 90
    FLAGS.epochs_between_evals = 10
    FLAGS.model_dir = self._get_model_dir('benchmark_xla_8_gpu_fp16')
    FLAGS.dtype = 'fp16'
    FLAGS.enable_eager = True
    FLAGS.enable_xla = True
    # Thread tuning to improve performance.
    FLAGS.tf_gpu_thread_mode = 'gpu_private'
    FLAGS.use_tensor_lr = True
    self._run_and_report_benchmark()

  def benchmark_8_gpu_mlperf_like_tweaked(self):
    """Test similar to the rules for MLPerf 0.5.

    Listed below are reasons this comparison is not to the MLSpec, but this is
    still a decent directional measurement:
      - Eval is every 4 epochs and again at the end. ~2 extra times.
      - Learning rate is not tuned to hit 75%, but we know the model is correct.
      - We measure total time and MLPerf 0.5 excluded some startup time.
      - Eval is not on the total set, need to set eval batch_size where
        8*batch_size/50K is even. 250 is a good number.
      - Not sure if we are doing any extra or too few steps due to epoch bleed.
    """
    self._setup()
    FLAGS.num_gpus = 8
    FLAGS.data_dir = self.data_dir
    FLAGS.batch_size = 256 * 8
    FLAGS.train_epochs = 61
    FLAGS.epochs_between_evals = 4
    FLAGS.model_dir = self._get_model_dir('benchmark_8_gpu_mlperf_like_tweaked')
    FLAGS.dtype = 'fp16'
    FLAGS.enable_eager = True
    FLAGS.enable_xla = True
    FLAGS.use_tensor_lr = True
    FLAGS.tf_gpu_thread_mode = 'gpu_private'
    self._run_and_report_benchmark()

  def benchmark_8_gpu_mlperf_like(self):
    """Test similar to the rules for MLPerf 0.5.

    Listed below are reasons this comparison is not to the MLSpec, but this is
    still a decent directional measurement:
      - Eval is every 4 epochs and again at the end. ~2 extra times.
      - Learning rate is not tuned to hit 75%, but we know the model is correct.
      - We measure total time and MLPerf 0.5 excluded some startup time.
      - Eval is not on the total set, need to set eval batch_size where
        8*batch_size/50K is even. 250 is a good number.
      - Not sure if we are doing any extra or too few steps due to epoch bleed.
    """
    self._setup()
    FLAGS.num_gpus = 8
    FLAGS.data_dir = self.data_dir
    FLAGS.batch_size = 256 * 8
    FLAGS.train_epochs = 61
    FLAGS.epochs_between_evals = 4
    FLAGS.model_dir = self._get_model_dir('benchmark_8_gpu_mlperf_like')
    FLAGS.dtype = 'fp16'
    FLAGS.enable_eager = True
    FLAGS.enable_xla = True
    self._run_and_report_benchmark()

  def benchmark_xla_8_gpu_fp16_dynamic(self):
    """Test Keras model with XLA, eager, dist_strat, 8 GPUs, dynamic fp16."""
    self._setup()
    FLAGS.num_gpus = 8
    FLAGS.data_dir = self.data_dir
    FLAGS.batch_size = 256 * 8
    FLAGS.train_epochs = 90
    FLAGS.epochs_between_evals = 10
    FLAGS.model_dir = self._get_model_dir('benchmark_xla_8_gpu_fp16_dynamic')
    FLAGS.dtype = 'fp16'
    FLAGS.enable_eager = True
    FLAGS.enable_xla = True
    FLAGS.loss_scale = 'dynamic'
    # Thread tuning to improve performance.
    FLAGS.tf_gpu_thread_mode = 'gpu_private'
    FLAGS.use_tensor_lr = True
    self._run_and_report_benchmark()

  def _run_and_report_benchmark(self):
    start_time_sec = time.time()
    stats = keras_imagenet_main.run(flags.FLAGS)
    wall_time_sec = time.time() - start_time_sec

    super(Resnet50KerasAccuracy, self)._report_benchmark(
        stats,
        wall_time_sec,
        top_1_min=MIN_TOP_1_ACCURACY,
        top_1_max=MAX_TOP_1_ACCURACY,
        total_batch_size=FLAGS.batch_size,
        log_steps=100)

  def _get_model_dir(self, folder_name):
    return os.path.join(self.output_dir, folder_name)


class Resnet50KerasBenchmarkBase(keras_benchmark.KerasBenchmark):
  """Resnet50 benchmarks."""

  def __init__(self, output_dir=None, default_flags=None):
    flag_methods = [
        keras_common.define_keras_flags,
        lambda: imagenet_main.define_imagenet_flags(dynamic_loss_scale=True)
    ]

    super(Resnet50KerasBenchmarkBase, self).__init__(
        output_dir=output_dir,
        flag_methods=flag_methods,
        default_flags=default_flags)

  def _run_and_report_benchmark(self):
    start_time_sec = time.time()
    stats = keras_imagenet_main.run(FLAGS)
    wall_time_sec = time.time() - start_time_sec
    # Number of logged step time entries that are excluded in performance
    # report. We keep results from last 100 batches in this case.
    warmup = (FLAGS.train_steps - 100) // FLAGS.log_steps

    super(Resnet50KerasBenchmarkBase, self)._report_benchmark(
        stats,
        wall_time_sec,
        total_batch_size=FLAGS.batch_size,
        log_steps=FLAGS.log_steps,
        warmup=warmup)

  def benchmark_1_gpu_no_dist_strat(self):
    """Test Keras model with 1 GPU, no distribution strategy."""
    self._setup()

    FLAGS.num_gpus = 1
    FLAGS.enable_eager = True
    FLAGS.distribution_strategy = 'off'
    FLAGS.model_dir = self._get_model_dir('benchmark_1_gpu_no_dist_strat')
    FLAGS.batch_size = 128
    self._run_and_report_benchmark()

  def benchmark_1_gpu_no_dist_strat_run_eagerly(self):
    """Test Keras model with 1 GPU, no distribution strategy, run eagerly."""
    self._setup()

    FLAGS.num_gpus = 1
    FLAGS.enable_eager = True
    FLAGS.run_eagerly = True
    FLAGS.distribution_strategy = 'off'
    FLAGS.model_dir = self._get_model_dir(
        'benchmark_1_gpu_no_dist_strat_run_eagerly')
    FLAGS.batch_size = 64
    self._run_and_report_benchmark()

  def benchmark_1_gpu_no_dist_strat_run_eagerly_fp16(self):
    """Test with 1 GPU, no distribution strategy, fp16, run eagerly."""
    self._setup()

    FLAGS.num_gpus = 1
    FLAGS.enable_eager = True
    FLAGS.run_eagerly = True
    FLAGS.distribution_strategy = 'off'
    FLAGS.model_dir = self._get_model_dir(
        'benchmark_1_gpu_no_dist_strat_run_eagerly_fp16')
    FLAGS.dtype = 'fp16'
    FLAGS.batch_size = 128
    self._run_and_report_benchmark()

  def benchmark_graph_1_gpu_no_dist_strat(self):
    """Test Keras model in legacy graph mode with 1 GPU, no dist strat."""
    self._setup()

    FLAGS.num_gpus = 1
    FLAGS.enable_eager = False
    FLAGS.distribution_strategy = 'off'
    FLAGS.model_dir = self._get_model_dir('benchmark_graph_1_gpu_no_dist_strat')
    FLAGS.batch_size = 96  # BatchNorm is less efficient in legacy graph mode
                           # due to its reliance on v1 cond.
    self._run_and_report_benchmark()

  def benchmark_1_gpu(self):
    """Test Keras model with 1 GPU."""
    self._setup()

    FLAGS.num_gpus = 1
    FLAGS.enable_eager = True
    FLAGS.distribution_strategy = 'default'
    FLAGS.model_dir = self._get_model_dir('benchmark_1_gpu')
    FLAGS.batch_size = 128
    self._run_and_report_benchmark()

  def benchmark_1_gpu_layout_off(self):
    """Test Keras model with 1 GPU and no layout optimizer."""
    self._setup()

    FLAGS.num_gpus = 1
    FLAGS.enable_eager = True
    FLAGS.distribution_strategy = 'default'
    FLAGS.model_dir = self._get_model_dir('benchmark_1_gpu_layout_off')
    FLAGS.batch_size = 128
    FLAGS.enable_grappler_layout_optimizer = False
    self._run_and_report_benchmark()

  def benchmark_xla_1_gpu(self):
    """Test Keras model with XLA and 1 GPU."""
    self._setup()

    FLAGS.num_gpus = 1
    FLAGS.enable_eager = True
    FLAGS.enable_xla = True
    FLAGS.distribution_strategy = 'default'
    FLAGS.model_dir = self._get_model_dir('benchmark_xla_1_gpu')
    FLAGS.batch_size = 128
    self._run_and_report_benchmark()

  def benchmark_xla_1_gpu_layout_off(self):
    """Test Keras model with 1 GPU and xla w/no layout optimizer."""
    self._setup()

    FLAGS.num_gpus = 1
    FLAGS.enable_eager = True
    FLAGS.distribution_strategy = 'default'
    FLAGS.model_dir = self._get_model_dir('benchmark_xla_1_gpu_layout_off')
    FLAGS.batch_size = 128
    FLAGS.enable_grappler_layout_optimizer = False
    self._run_and_report_benchmark()

  def benchmark_1_gpu_fp16(self):
    """Test Keras model with 1 GPU and fp16."""
    self._setup()

    FLAGS.num_gpus = 1
    FLAGS.enable_eager = True
    FLAGS.distribution_strategy = 'default'
    FLAGS.model_dir = self._get_model_dir('benchmark_1_gpu_fp16')
    FLAGS.dtype = 'fp16'
    FLAGS.batch_size = 256
    self._run_and_report_benchmark()

  def benchmark_1_gpu_fp16_layout_off(self):
    """Test Keras model with 1 GPU and FP16 w/no layout optimizer."""
    self._setup()

    FLAGS.num_gpus = 1
    FLAGS.enable_eager = True
    FLAGS.distribution_strategy = 'default'
    FLAGS.model_dir = self._get_model_dir('benchmark_1_gpu_fp16_layout_off')
    FLAGS.dtype = 'fp16'
    FLAGS.batch_size = 256
    FLAGS.enable_grappler_layout_optimizer = False
    FLAGS.data_format = 'channels_last'
    self._run_and_report_benchmark()

  def benchmark_1_gpu_fp16_dynamic(self):
    """Test Keras model with 1 GPU, fp16, and dynamic loss scaling."""
    self._setup()

    FLAGS.num_gpus = 1
    FLAGS.enable_eager = True
    FLAGS.distribution_strategy = 'default'
    FLAGS.model_dir = self._get_model_dir('benchmark_1_gpu_fp16_dynamic')
    FLAGS.dtype = 'fp16'
    FLAGS.batch_size = 256
    FLAGS.loss_scale = 'dynamic'
    self._run_and_report_benchmark()

  def benchmark_xla_1_gpu_fp16(self):
    """Test Keras model with XLA, 1 GPU and fp16."""
    self._setup()

    FLAGS.num_gpus = 1
    FLAGS.enable_eager = True
    FLAGS.enable_xla = True
    FLAGS.distribution_strategy = 'default'
    FLAGS.model_dir = self._get_model_dir('benchmark_xla_1_gpu_fp16')
    FLAGS.dtype = 'fp16'
    FLAGS.batch_size = 256
    self._run_and_report_benchmark()

  def benchmark_xla_1_gpu_fp16_layout_off(self):
    """Test Keras model with FP16+XLA w/no layout optimizer."""
    self._setup()

    FLAGS.num_gpus = 1
    FLAGS.enable_eager = True
    FLAGS.enable_xla = True
    FLAGS.distribution_strategy = 'default'
    FLAGS.model_dir = self._get_model_dir('benchmark_xla_1_gpu_fp16_layout_off')
    FLAGS.dtype = 'fp16'
    FLAGS.batch_size = 256
    FLAGS.enable_grappler_layout_optimizer = False
    FLAGS.data_format = 'channels_last'
    self._run_and_report_benchmark()

  def benchmark_xla_1_gpu_fp16_tweaked(self):
    """Test Keras model with XLA, 1 GPU, fp16, and manual config tuning."""
    self._setup()

    FLAGS.num_gpus = 1
    FLAGS.enable_eager = True
    FLAGS.enable_xla = True
    FLAGS.distribution_strategy = 'default'
    FLAGS.model_dir = self._get_model_dir('benchmark_xla_1_gpu_fp16_tweaked')
    FLAGS.dtype = 'fp16'
    FLAGS.batch_size = 256
    FLAGS.use_tensor_lr = True
    FLAGS.tf_gpu_thread_mode = 'gpu_private'
    self._run_and_report_benchmark()

  def benchmark_xla_1_gpu_fp16_slack(self):
    """Test Keras model with XLA, 1 GPU, fp16, and tf.data's experimental_slack
       functionality."""
    self._setup()

    FLAGS.num_gpus = 1
    FLAGS.enable_eager = True
    FLAGS.enable_xla = True
    FLAGS.distribution_strategy = 'default'
    FLAGS.model_dir = self._get_model_dir('benchmark_xla_1_gpu_fp16_slack')
    FLAGS.dtype = 'fp16'
    FLAGS.batch_size = 256
    FLAGS.tf_data_experimental_slack = True
    self._run_and_report_benchmark()

  def benchmark_xla_1_gpu_fp16_dynamic(self):
    """Test Keras model with XLA, 1 GPU, fp16, and dynamic loss scaling."""
    self._setup()

    FLAGS.num_gpus = 1
    FLAGS.enable_eager = True
    FLAGS.enable_xla = True
    FLAGS.distribution_strategy = 'default'
    FLAGS.model_dir = self._get_model_dir('benchmark_xla_1_gpu_fp16_dynamic')
    FLAGS.dtype = 'fp16'
    FLAGS.batch_size = 256
    FLAGS.loss_scale = 'dynamic'
    self._run_and_report_benchmark()

  def benchmark_graph_1_gpu(self):
    """Test Keras model in legacy graph mode with 1 GPU."""
    self._setup()

    FLAGS.num_gpus = 1
    FLAGS.enable_eager = False
    FLAGS.distribution_strategy = 'default'
    FLAGS.model_dir = self._get_model_dir('benchmark_graph_1_gpu')
    FLAGS.batch_size = 128
    self._run_and_report_benchmark()

  def benchmark_graph_xla_1_gpu(self):
    """Test Keras model in legacy graph mode with XLA and 1 GPU."""
    self._setup()

    FLAGS.num_gpus = 1
    FLAGS.enable_eager = False
    FLAGS.enable_xla = True
    FLAGS.distribution_strategy = 'default'
    FLAGS.model_dir = self._get_model_dir('benchmark_graph_xla_1_gpu')
    FLAGS.batch_size = 128
    self._run_and_report_benchmark()

  def benchmark_graph_1_gpu_fp16(self):
    """Test Keras model in legacy graph mode with 1 GPU and fp16."""
    self._setup()

    FLAGS.num_gpus = 1
    FLAGS.dtype = 'fp16'
    FLAGS.enable_eager = False
    FLAGS.distribution_strategy = 'default'
    FLAGS.model_dir = self._get_model_dir('benchmark_graph_1_gpu_fp16')
    FLAGS.batch_size = 256
    self._run_and_report_benchmark()

  def benchmark_graph_xla_1_gpu_fp16(self):
    """Test Keras model in legacy graph mode with 1 GPU, fp16 and XLA."""
    self._setup()

    FLAGS.num_gpus = 1
    FLAGS.dtype = 'fp16'
    FLAGS.enable_eager = False
    FLAGS.enable_xla = True
    FLAGS.distribution_strategy = 'default'
    FLAGS.model_dir = self._get_model_dir('benchmark_graph_xla_1_gpu_fp16')
    FLAGS.batch_size = 256
    self._run_and_report_benchmark()

  def benchmark_graph_xla_1_gpu_fp16_tweaked(self):
    """Test Keras model in legacy graph mode with 1 GPU, fp16, XLA, and manual
       config tuning.
    """
    self._setup()

    FLAGS.num_gpus = 1
    FLAGS.enable_eager = False
    FLAGS.enable_xla = True
    FLAGS.distribution_strategy = 'default'
    FLAGS.model_dir = self._get_model_dir(
        'benchmark_graph_xla_1_gpu_fp16_tweaked')
    FLAGS.dtype = 'fp16'
    FLAGS.batch_size = 256
    FLAGS.use_tensor_lr = True
    FLAGS.tf_gpu_thread_mode = 'gpu_private'
    self._run_and_report_benchmark()

  def benchmark_graph_xla_1_gpu_fp16_slack(self):
    """Test Keras model in legacy graph mode with 1 GPU, fp16, XLA, and
       tf.data's experimental_slack functionality.
    """
    self._setup()

    FLAGS.num_gpus = 1
    FLAGS.enable_eager = False
    FLAGS.enable_xla = True
    FLAGS.distribution_strategy = 'default'
    FLAGS.model_dir = self._get_model_dir(
        'benchmark_graph_xla_1_gpu_fp16_slack')
    FLAGS.dtype = 'fp16'
    FLAGS.batch_size = 256
    FLAGS.tf_data_experimental_slack = True
    self._run_and_report_benchmark()

  def benchmark_8_gpu(self):
    """Test Keras model with 8 GPUs."""
    self._setup()

    FLAGS.num_gpus = 8
    FLAGS.enable_eager = True
    FLAGS.distribution_strategy = 'default'
    FLAGS.model_dir = self._get_model_dir('benchmark_8_gpu')
    FLAGS.batch_size = 128 * 8  # 8 GPUs
    self._run_and_report_benchmark()

  def benchmark_8_gpu_cloning(self):
    """Test Keras model with 8 GPUs and cloning."""
    self._setup()

    FLAGS.num_gpus = 8
    FLAGS.enable_eager = True
    FLAGS.distribution_strategy = 'default'
    FLAGS.clone_model_in_keras_dist_strat = True
    FLAGS.model_dir = self._get_model_dir('benchmark_8_gpu_cloning')
    FLAGS.batch_size = 128 * 8  # 8 GPUs
    self._run_and_report_benchmark()

  def benchmark_8_gpu_tweaked(self):
    """Test Keras model with manual config tuning and 8 GPUs."""
    self._setup()

    FLAGS.num_gpus = 8
    FLAGS.enable_eager = True
    FLAGS.distribution_strategy = 'default'
    FLAGS.model_dir = self._get_model_dir('benchmark_8_gpu_tweaked')
    FLAGS.batch_size = 128 * 8  # 8 GPUs
    FLAGS.use_tensor_lr = True
    FLAGS.datasets_num_private_threads = 14
    self._run_and_report_benchmark()

  def benchmark_8_gpu_slack(self):
    """Test Keras model with tf.data's experimental_slack and 8 GPUs."""
    self._setup()

    FLAGS.num_gpus = 8
    FLAGS.enable_eager = True
    FLAGS.distribution_strategy = 'default'
    FLAGS.model_dir = self._get_model_dir('benchmark_8_gpu_slack')
    FLAGS.batch_size = 128 * 8  # 8 GPUs
    FLAGS.tf_data_experimental_slack = True
    self._run_and_report_benchmark()

  def benchmark_xla_8_gpu(self):
    """Test Keras model with XLA and 8 GPUs."""
    self._setup()

    FLAGS.num_gpus = 8
    FLAGS.enable_eager = True
    FLAGS.enable_xla = True
    FLAGS.distribution_strategy = 'default'
    FLAGS.model_dir = self._get_model_dir('benchmark_xla_8_gpu')
    FLAGS.batch_size = 128 * 8  # 8 GPUs
    self._run_and_report_benchmark()

  def benchmark_xla_8_gpu_tweaked(self):
    """Test Keras model with manual config tuning, 8 GPUs, and XLA."""
    self._setup()

    FLAGS.num_gpus = 8
    FLAGS.enable_eager = True
    FLAGS.enable_xla = True
    FLAGS.distribution_strategy = 'default'
    FLAGS.model_dir = self._get_model_dir('benchmark_xla_8_gpu_tweaked')
    FLAGS.batch_size = 128 * 8
    FLAGS.use_tensor_lr = True
    FLAGS.tf_gpu_thread_mode = 'gpu_private'
    FLAGS.datasets_num_private_threads = 24
    self._run_and_report_benchmark()

  def benchmark_8_gpu_fp16(self):
    """Test Keras model with 8 GPUs and fp16."""
    self._setup()

    FLAGS.num_gpus = 8
    FLAGS.dtype = 'fp16'
    FLAGS.enable_eager = True
    FLAGS.distribution_strategy = 'default'
    FLAGS.model_dir = self._get_model_dir('benchmark_8_gpu_fp16')
    FLAGS.batch_size = 256 * 8  # 8 GPUs
    self._run_and_report_benchmark()

  def benchmark_8_gpu_fp16_layout_off(self):
    """Test Keras model with 8 GPUs and fp16."""
    self._setup()

    FLAGS.num_gpus = 8
    FLAGS.dtype = 'fp16'
    FLAGS.enable_eager = True
    FLAGS.distribution_strategy = 'default'
    FLAGS.model_dir = self._get_model_dir('benchmark_8_gpu_fp16_layout_off')
    FLAGS.batch_size = 256 * 8  # 8 GPUs
    FLAGS.enable_grappler_layout_optimizer = False
    FLAGS.data_format = 'channels_last'
    self._run_and_report_benchmark()

  def benchmark_8_gpu_fp16_cloning(self):
    """Test Keras model with 8 GPUs, fp16 and cloning."""
    self._setup()

    FLAGS.num_gpus = 8
    FLAGS.dtype = 'fp16'
    FLAGS.enable_eager = True
    FLAGS.distribution_strategy = 'default'
    FLAGS.clone_model_in_keras_dist_strat = True
    FLAGS.model_dir = self._get_model_dir('benchmark_8_gpu_fp16_cloning')
    FLAGS.batch_size = 256 * 8  # 8 GPUs
    self._run_and_report_benchmark()

  def benchmark_8_gpu_fp16_tweaked(self):
    """Test Keras model with 8 GPUs, fp16, and manual config tuning."""
    self._setup()

    FLAGS.num_gpus = 8
    FLAGS.dtype = 'fp16'
    FLAGS.enable_eager = True
    FLAGS.distribution_strategy = 'default'
    FLAGS.model_dir = self._get_model_dir('benchmark_8_gpu_fp16_tweaked')
    FLAGS.batch_size = 256 * 8  # 8 GPUs
    FLAGS.use_tensor_lr = True
    FLAGS.tf_gpu_thread_mode = 'gpu_private'
    self._run_and_report_benchmark()

  def benchmark_8_gpu_fp16_tweaked_layout_off(self):
    """Test Keras model with 8 GPUs, fp16, and manual config tuning."""
    self._setup()

    FLAGS.num_gpus = 8
    FLAGS.dtype = 'fp16'
    FLAGS.enable_eager = True
    FLAGS.distribution_strategy = 'default'
    FLAGS.model_dir = self._get_model_dir('benchmark_8_gpu_fp16_tweaked_layout_off')
    FLAGS.batch_size = 256 * 8  # 8 GPUs
    FLAGS.use_tensor_lr = True
    FLAGS.tf_gpu_thread_mode = 'gpu_private'
    FLAGS.data_delay_prefetch = True
    FLAGS.enable_grappler_layout_optimizer = False
    FLAGS.data_format = 'channels_last'
    self._run_and_report_benchmark()

  def benchmark_8_gpu_fp16_cloning_tweaked(self):
    """Test Keras model with 8 GPUs, fp16, cloning, and manual config tuning."""
    self._setup()

    FLAGS.num_gpus = 8
    FLAGS.dtype = 'fp16'
    FLAGS.enable_eager = True
    FLAGS.distribution_strategy = 'default'
    FLAGS.clone_model_in_keras_dist_strat = True
    FLAGS.model_dir = self._get_model_dir(
        'benchmark_8_gpu_fp16_cloning_tweaked')
    FLAGS.batch_size = 256 * 8
    FLAGS.use_tensor_lr = True
    FLAGS.tf_gpu_thread_mode = 'gpu_private'
    FLAGS.data_delay_prefetch = True
    self._run_and_report_benchmark()

  def benchmark_8_gpu_fp16_dynamic_tweaked(self):
    """Test Keras model with 8 GPUs, fp16, dynamic loss scaling, and tuned."""
    self._setup()

    FLAGS.num_gpus = 8
    FLAGS.dtype = 'fp16'
    FLAGS.enable_eager = True
    FLAGS.distribution_strategy = 'default'
    FLAGS.model_dir = self._get_model_dir(
        'benchmark_8_gpu_fp16_dynamic_tweaked')
    FLAGS.batch_size = 256 * 8  # 8 GPUs
    FLAGS.loss_scale = 'dynamic'
    FLAGS.use_tensor_lr = True
    FLAGS.tf_gpu_thread_mode = 'gpu_private'
    self._run_and_report_benchmark()

  def benchmark_xla_8_gpu_fp16_optional_next(self):
    """Test Keras model with XLA, 8 GPUs and fp16.

    This test also enables get_next_as_optional.
    """
    self._setup()

    FLAGS.num_gpus = 8
    FLAGS.dtype = 'fp16'
    FLAGS.enable_eager = True
    FLAGS.enable_xla = True
    FLAGS.distribution_strategy = 'default'
    FLAGS.model_dir = self._get_model_dir(
        'benchmark_xla_8_gpu_fp16_optional_next')
    FLAGS.batch_size = 256 * 8  # 8 GPUs
    FLAGS.enable_get_next_as_optional = True
    self._run_and_report_benchmark()

  def benchmark_xla_8_gpu_fp16(self):
    """Test Keras model with XLA, 8 GPUs and fp16."""
    self._setup()

    FLAGS.num_gpus = 8
    FLAGS.dtype = 'fp16'
    FLAGS.enable_eager = True
    FLAGS.enable_xla = True
    FLAGS.distribution_strategy = 'default'
    FLAGS.model_dir = self._get_model_dir('benchmark_xla_8_gpu_fp16')
    FLAGS.batch_size = 256 * 8  # 8 GPUs
    self._run_and_report_benchmark()

  def benchmark_xla_8_gpu_fp16_layout_off(self):
    """Test Keras model with XLA, 8 GPUs and fp16."""
    self._setup()

    FLAGS.num_gpus = 8
    FLAGS.dtype = 'fp16'
    FLAGS.enable_eager = True
    FLAGS.enable_xla = True
    FLAGS.distribution_strategy = 'default'
    FLAGS.model_dir = self._get_model_dir('benchmark_xla_8_gpu_fp16_layout_off')
    FLAGS.batch_size = 256 * 8  # 8 GPUs
    FLAGS.enable_grappler_layout_optimizer = False
    FLAGS.data_format = 'channels_last'
    self._run_and_report_benchmark()

  def benchmark_xla_8_gpu_fp16_cloning(self):
    """Test Keras model with XLA, 8 GPUs, fp16 and cloning."""
    self._setup()

    FLAGS.num_gpus = 8
    FLAGS.dtype = 'fp16'
    FLAGS.enable_eager = True
    FLAGS.enable_xla = True
    FLAGS.distribution_strategy = 'default'
    FLAGS.clone_model_in_keras_dist_strat = True
    FLAGS.model_dir = self._get_model_dir('benchmark_xla_8_gpu_fp16_cloning')
    FLAGS.batch_size = 256 * 8  # 8 GPUs
    self._run_and_report_benchmark()

  def benchmark_xla_8_gpu_fp16_tweaked(self):
    """Test Keras model with manual config tuning, XLA, 8 GPUs and fp16."""
    self._setup()

    FLAGS.num_gpus = 8
    FLAGS.dtype = 'fp16'
    FLAGS.enable_eager = True
    FLAGS.enable_xla = True
    FLAGS.distribution_strategy = 'default'
    FLAGS.model_dir = self._get_model_dir('benchmark_xla_8_gpu_fp16_tweaked')
    FLAGS.batch_size = 256 * 8  # 8 GPUs
    FLAGS.use_tensor_lr = True
    FLAGS.tf_gpu_thread_mode = 'gpu_private'
    FLAGS.datasets_num_private_threads = 48
    self._run_and_report_benchmark()

  def benchmark_xla_8_gpu_fp16_cloning_tweaked(self):
    """Test with manual config tuning, XLA, 8 GPUs, fp16, and cloning."""
    self._setup()

    FLAGS.num_gpus = 8
    FLAGS.dtype = 'fp16'
    FLAGS.enable_eager = True
    FLAGS.enable_xla = True
    FLAGS.distribution_strategy = 'default'
    FLAGS.clone_model_in_keras_dist_strat = True
    FLAGS.model_dir = self._get_model_dir(
        'benchmark_xla_8_gpu_fp16_cloning_tweaked')
    FLAGS.batch_size = 256 * 8
    FLAGS.use_tensor_lr = True
    # FLAGS.tf_gpu_thread_mode = 'gpu_private'
    FLAGS.data_delay_prefetch = True
    self._run_and_report_benchmark()

<<<<<<< HEAD
  def benchmark_xla_8_gpu_fp16_cloning_tweaked_layout_off(self):
    """Test with manual config tuning, XLA, 8 GPUs, fp16, and cloning."""
=======
  def benchmark_xla_8_gpu_fp16_cloning_tweaked_optional_next(self):
    """Test with manual config tuning, XLA, 8 GPUs, fp16, and cloning.

    This test also enables get_next_as_optional.
    """
>>>>>>> 7cd29f8c
    self._setup()

    FLAGS.num_gpus = 8
    FLAGS.dtype = 'fp16'
    FLAGS.enable_eager = True
    FLAGS.enable_xla = True
    FLAGS.distribution_strategy = 'default'
    FLAGS.clone_model_in_keras_dist_strat = True
    FLAGS.model_dir = self._get_model_dir(
<<<<<<< HEAD
        'benchmark_xla_8_gpu_fp16_cloning_tweaked_layout_off')
=======
        'benchmark_xla_8_gpu_fp16_cloning_tweaked_optional_next')
>>>>>>> 7cd29f8c
    FLAGS.batch_size = 256 * 8
    FLAGS.use_tensor_lr = True
    # FLAGS.tf_gpu_thread_mode = 'gpu_private'
    FLAGS.data_delay_prefetch = True
<<<<<<< HEAD
    FLAGS.enable_grappler_layout_optimizer = False
    FLAGS.data_format = 'channels_last'
=======
    FLAGS.enable_get_next_as_optional = True
>>>>>>> 7cd29f8c
    self._run_and_report_benchmark()

  def benchmark_xla_8_gpu_fp16_tweaked_delay_measure(self):
    """Test with manual config tuning, XLA, 8 GPUs and fp16.

    Delay performance measurement for stable performance on 96 vCPU platforms.
    """
    self._setup()

    FLAGS.num_gpus = 8
    FLAGS.dtype = 'fp16'
    FLAGS.enable_eager = True
    FLAGS.enable_xla = True
    FLAGS.distribution_strategy = 'default'
    FLAGS.model_dir = self._get_model_dir(
        'benchmark_xla_8_gpu_fp16_tweaked_delay_measure')
    FLAGS.batch_size = 256 * 8
    FLAGS.use_tensor_lr = True
    FLAGS.tf_gpu_thread_mode = 'gpu_private'
    FLAGS.train_steps = 310
    self._run_and_report_benchmark()

  def benchmark_xla_8_gpu_fp16_cloning_tweaked_delay_measure(self):
    """Test with manual config tuning, XLA, 8 GPUs, fp16, and cloning.

    Delay performance measurement for stable performance on 96 vCPU platforms.
    """
    self._setup()

    FLAGS.num_gpus = 8
    FLAGS.dtype = 'fp16'
    FLAGS.enable_eager = True
    FLAGS.enable_xla = True
    FLAGS.distribution_strategy = 'default'
    FLAGS.clone_model_in_keras_dist_strat = True
    FLAGS.model_dir = self._get_model_dir(
        'benchmark_xla_8_gpu_fp16_cloning_tweaked_delay_measure')
    FLAGS.batch_size = 256 * 8
    FLAGS.use_tensor_lr = True
    FLAGS.tf_gpu_thread_mode = 'gpu_private'
    FLAGS.data_delay_prefetch = True
    FLAGS.train_steps = 310
    self._run_and_report_benchmark()

  def benchmark_xla_8_gpu_fp16_tweaked_optional_next(self):
    """Test Keras model with manual config tuning, XLA, 8 GPUs, fp16.

    This test also enables get_next_as_optional.
    """
    self._setup()

    FLAGS.num_gpus = 8
    FLAGS.dtype = 'fp16'
    FLAGS.enable_eager = True
    FLAGS.enable_xla = True
    FLAGS.distribution_strategy = 'default'
    FLAGS.model_dir = self._get_model_dir(
        'benchmark_xla_8_gpu_fp16_tweaked_optional_next')
    FLAGS.batch_size = 256 * 8  # 8 GPUs
    FLAGS.use_tensor_lr = True
    FLAGS.tf_gpu_thread_mode = 'gpu_private'
    FLAGS.datasets_num_private_threads = 48
    FLAGS.enable_get_next_as_optional = True
    self._run_and_report_benchmark()

  def benchmark_xla_8_gpu_fp16_slack(self):
    """Test Keras model with XLA, 8 GPUs and fp16.

    This test also enable tf.data's experimental_slack functionality.
    """
    self._setup()

    FLAGS.num_gpus = 8
    FLAGS.dtype = 'fp16'
    FLAGS.enable_eager = True
    FLAGS.enable_xla = True
    FLAGS.distribution_strategy = 'default'
    FLAGS.model_dir = self._get_model_dir('benchmark_xla_8_gpu_fp16_slack')
    FLAGS.batch_size = 256 * 8  # 8 GPUs
    FLAGS.tf_data_experimental_slack = True
    self._run_and_report_benchmark()

  def benchmark_xla_8_gpu_fp16_dynamic_tweaked(self):
    """Test Keras model with config tuning, XLA, 8 GPUs and dynamic fp16."""
    self._setup()

    FLAGS.num_gpus = 8
    FLAGS.dtype = 'fp16'
    FLAGS.enable_eager = True
    FLAGS.enable_xla = True
    FLAGS.distribution_strategy = 'default'
    FLAGS.model_dir = self._get_model_dir(
        'benchmark_xla_8_gpu_fp16_dynamic_tweaked')
    FLAGS.batch_size = 256 * 8  # 8 GPUs
    FLAGS.loss_scale = 'dynamic'
    FLAGS.use_tensor_lr = True
    FLAGS.tf_gpu_thread_mode = 'gpu_private'
    FLAGS.datasets_num_private_threads = 48
    self._run_and_report_benchmark()

  def benchmark_xla_8_gpu_fp16_tensorboard_tweaked(self):
    """Test to track Tensorboard performance overhead."""
    self._setup()

    FLAGS.num_gpus = 8
    FLAGS.dtype = 'fp16'
    FLAGS.enable_eager = True
    FLAGS.enable_xla = True
    FLAGS.distribution_strategy = 'default'
    FLAGS.model_dir = self._get_model_dir(
        'benchmark_xla_8_gpu_fp16_tensorboard_tweaked')
    FLAGS.batch_size = 256 * 8  # 8 GPUs
    FLAGS.use_tensor_lr = True
    FLAGS.tf_gpu_thread_mode = 'gpu_private'
    FLAGS.datasets_num_private_threads = 48
    FLAGS.enable_tensorboard = True
    self._run_and_report_benchmark()

  def benchmark_graph_8_gpu(self):
    """Test Keras model in legacy graph mode with 8 GPUs."""
    self._setup()

    FLAGS.num_gpus = 8
    FLAGS.enable_eager = False
    FLAGS.distribution_strategy = 'default'
    FLAGS.model_dir = self._get_model_dir('benchmark_graph_8_gpu')
    FLAGS.batch_size = 128 * 8  # 8 GPUs
    self._run_and_report_benchmark()

  def benchmark_graph_xla_8_gpu(self):
    """Test Keras model in legacy graph mode with XLA and 8 GPUs."""
    self._setup()

    FLAGS.num_gpus = 8
    FLAGS.enable_eager = False
    FLAGS.enable_xla = True
    FLAGS.distribution_strategy = 'default'
    FLAGS.model_dir = self._get_model_dir('benchmark_graph_xla_8_gpu')
    FLAGS.batch_size = 128 * 8  # 8 GPUs
    self._run_and_report_benchmark()

  def benchmark_graph_8_gpu_fp16(self):
    """Test Keras model in legacy graph mode with 8 GPUs and fp16."""
    self._setup()

    FLAGS.num_gpus = 8
    FLAGS.dtype = 'fp16'
    FLAGS.enable_eager = False
    FLAGS.distribution_strategy = 'default'
    FLAGS.model_dir = self._get_model_dir('benchmark_graph_8_gpu_fp16')
    FLAGS.batch_size = 256 * 8  # 8 GPUs
    self._run_and_report_benchmark()

  def benchmark_graph_xla_8_gpu_fp16(self):
    """Test Keras model in legacy graph mode with XLA, 8 GPUs and fp16."""
    self._setup()

    FLAGS.num_gpus = 8
    FLAGS.dtype = 'fp16'
    FLAGS.enable_eager = False
    FLAGS.enable_xla = True
    FLAGS.distribution_strategy = 'default'
    FLAGS.model_dir = self._get_model_dir('benchmark_graph_xla_8_gpu_fp16')
    FLAGS.batch_size = 256 * 8  # 8 GPUs
    self._run_and_report_benchmark()

  def benchmark_graph_8_gpu_fp16_tweaked(self):
    """Test Keras model in legacy graph mode with manual config tuning, 8 GPUs
       and fp16.
    """
    self._setup()

    FLAGS.num_gpus = 8
    FLAGS.dtype = 'fp16'
    FLAGS.enable_eager = False
    FLAGS.distribution_strategy = 'default'
    FLAGS.model_dir = self._get_model_dir('benchmark_graph_8_gpu_fp16_tweaked')
    FLAGS.batch_size = 256 * 8  # 8 GPUs
    FLAGS.use_tensor_lr = True
    FLAGS.tf_gpu_thread_mode = 'gpu_private'
    self._run_and_report_benchmark()

  def benchmark_graph_xla_8_gpu_fp16_tweaked(self):
    """Test Keras model in legacy graph mode with manual config tuning, XLA,
       8 GPUs and fp16.
    """
    self._setup()

    FLAGS.num_gpus = 8
    FLAGS.dtype = 'fp16'
    FLAGS.enable_eager = False
    FLAGS.enable_xla = True
    FLAGS.distribution_strategy = 'default'
    FLAGS.model_dir = self._get_model_dir(
        'benchmark_graph_xla_8_gpu_fp16_tweaked')
    FLAGS.batch_size = 256 * 8  # 8 GPUs
    FLAGS.use_tensor_lr = True
    FLAGS.tf_gpu_thread_mode = 'gpu_private'
    self._run_and_report_benchmark()

  def benchmark_graph_xla_8_gpu_fp16_tweaked_delay_measure(self):
    """Test in legacy graph mode with manual config tuning, XLA, 8 GPUs, fp16.

    Delay performance measurement for stable performance on 96 vCPU platforms.
    """
    self._setup()

    FLAGS.num_gpus = 8
    FLAGS.dtype = 'fp16'
    FLAGS.enable_eager = False
    FLAGS.enable_xla = True
    FLAGS.distribution_strategy = 'default'
    FLAGS.model_dir = self._get_model_dir(
        'benchmark_graph_xla_8_gpu_fp16_tweaked_delay_measure')
    FLAGS.batch_size = 256 * 8
    FLAGS.use_tensor_lr = True
    FLAGS.tf_gpu_thread_mode = 'gpu_private'
    FLAGS.train_steps = 310
    self._run_and_report_benchmark()

  def benchmark_graph_xla_8_gpu_fp16_tweaked_optional_next(self):
    """Test in legacy graph mode with manual config tuning, XLA, 8 GPUs, fp16.

    This test also enables get_next_as_optional.
    """
    self._setup()

    FLAGS.num_gpus = 8
    FLAGS.dtype = 'fp16'
    FLAGS.enable_eager = False
    FLAGS.enable_xla = True
    FLAGS.distribution_strategy = 'default'
    FLAGS.model_dir = self._get_model_dir(
        'benchmark_graph_xla_8_gpu_fp16_tweaked_optional_next')
    FLAGS.batch_size = 256 * 8  # 8 GPUs
    FLAGS.use_tensor_lr = True
    FLAGS.tf_gpu_thread_mode = 'gpu_private'
    FLAGS.enable_get_next_as_optional = True
    self._run_and_report_benchmark()

  def benchmark_graph_xla_8_gpu_fp16_slack(self):
    """Test Keras model in legacy graph mode with tf.data's experimental_slack
       functionality, XLA, 8 GPUs and fp16.
    """
    self._setup()

    FLAGS.num_gpus = 8
    FLAGS.dtype = 'fp16'
    FLAGS.enable_eager = False
    FLAGS.enable_xla = True
    FLAGS.distribution_strategy = 'default'
    FLAGS.model_dir = self._get_model_dir(
        'benchmark_graph_xla_8_gpu_fp16_slack')
    FLAGS.batch_size = 256 * 8  # 8 GPUs
    FLAGS.tf_data_experimental_slack = True
    self._run_and_report_benchmark()

  def benchmark_graph_8_gpu_fp16_dynamic_tweaked(self):
    """Test graph Keras with config tuning, 8 GPUs and dynamic fp16."""
    self._setup()

    FLAGS.num_gpus = 8
    FLAGS.dtype = 'fp16'
    FLAGS.enable_eager = False
    FLAGS.distribution_strategy = 'default'
    FLAGS.model_dir = self._get_model_dir(
        'benchmark_graph_8_gpu_fp16_dynamic_tweaked')
    FLAGS.batch_size = 256 * 8  # 8 GPUs
    FLAGS.loss_scale = 'dynamic'
    FLAGS.use_tensor_lr = True
    FLAGS.tf_gpu_thread_mode = 'gpu_private'
    self._run_and_report_benchmark()

  def benchmark_graph_xla_8_gpu_fp16_dynamic_tweaked(self):
    """Test graph Keras with config tuning, XLA, 8 GPUs and dynamic fp16."""
    self._setup()

    FLAGS.num_gpus = 8
    FLAGS.dtype = 'fp16'
    FLAGS.enable_eager = False
    FLAGS.enable_xla = True
    FLAGS.distribution_strategy = 'default'
    FLAGS.model_dir = self._get_model_dir(
        'benchmark_graph_xla_8_gpu_fp16_dynamic_tweaked')
    FLAGS.batch_size = 256 * 8  # 8 GPUs
    FLAGS.use_tensor_lr = True
    FLAGS.loss_scale = 'dynamic'
    FLAGS.tf_gpu_thread_mode = 'gpu_private'
    self._run_and_report_benchmark()

  def fill_report_object(self, stats):
    super(Resnet50KerasBenchmarkBase, self).fill_report_object(
        stats,
        total_batch_size=FLAGS.batch_size,
        log_steps=FLAGS.log_steps)


class Resnet50KerasBenchmarkSynth(Resnet50KerasBenchmarkBase):
  """Resnet50 synthetic benchmark tests."""

  def __init__(self, output_dir=None, root_data_dir=None, **kwargs):
    def_flags = {}
    def_flags['skip_eval'] = True
    def_flags['report_accuracy_metrics'] = False
    def_flags['use_synthetic_data'] = True
    def_flags['train_steps'] = 110
    def_flags['log_steps'] = 10

    super(Resnet50KerasBenchmarkSynth, self).__init__(
        output_dir=output_dir, default_flags=def_flags)


class Resnet50KerasBenchmarkReal(Resnet50KerasBenchmarkBase):
  """Resnet50 real data benchmark tests."""

  def __init__(self, output_dir=None, root_data_dir=None, **kwargs):
    def_flags = {}
    def_flags['skip_eval'] = True
    def_flags['report_accuracy_metrics'] = False
    def_flags['data_dir'] = os.path.join(root_data_dir, 'imagenet')
    def_flags['train_steps'] = 110
    def_flags['log_steps'] = 10

    super(Resnet50KerasBenchmarkReal, self).__init__(
        output_dir=output_dir, default_flags=def_flags)


class TrivialKerasBenchmarkReal(keras_benchmark.KerasBenchmark):
  """Trivial model with real data benchmark tests."""

  def __init__(self, output_dir=None, root_data_dir=None, **kwargs):
    flag_methods = [
        keras_common.define_keras_flags,
        lambda: imagenet_main.define_imagenet_flags(dynamic_loss_scale=True)
    ]
    def_flags = {}
    def_flags['use_trivial_model'] = True
    def_flags['skip_eval'] = True
    def_flags['report_accuracy_metrics'] = False
    def_flags['use_tensor_lr'] = True
    def_flags['dtype'] = 'fp16'
    def_flags['data_dir'] = os.path.join(root_data_dir, 'imagenet')
    def_flags['train_steps'] = 600
    def_flags['log_steps'] = 100
    def_flags['distribution_strategy'] = 'default'

    super(TrivialKerasBenchmarkReal, self).__init__(
        output_dir=output_dir,
        flag_methods=flag_methods,
        default_flags=def_flags)

  def _run_and_report_benchmark(self):
    start_time_sec = time.time()
    stats = keras_imagenet_main.run(FLAGS)
    wall_time_sec = time.time() - start_time_sec

    super(TrivialKerasBenchmarkReal, self)._report_benchmark(
        stats,
        wall_time_sec,
        total_batch_size=FLAGS.batch_size,
        log_steps=FLAGS.log_steps)

  def benchmark_8_gpu_warmup(self):
    """Dummy test that runs over an epoch to warmup the machine."""
    self._setup()

    FLAGS.num_gpus = 8
    FLAGS.enable_eager = True
    FLAGS.model_dir = self._get_model_dir('benchmark_8_gpu_warmup')
    FLAGS.batch_size = 256 * 8
    FLAGS.train_steps = 700
    self._run_and_report_benchmark()

  def benchmark_1_gpu(self):
    """Test trivial Keras model (input pipeline) with 1 GPU."""
    self._setup()

    FLAGS.num_gpus = 1
    FLAGS.enable_eager = True
    FLAGS.enable_xla = True
    FLAGS.model_dir = self._get_model_dir('benchmark_1_gpu')
    FLAGS.batch_size = 256
    self._run_and_report_benchmark()

  def benchmark_graph_1_gpu(self):
    """Test trivial Keras model (input pipeline) with 1 GPU."""
    self._setup()

    FLAGS.num_gpus = 1
    FLAGS.enable_eager = False
    FLAGS.enable_xla = True
    FLAGS.model_dir = self._get_model_dir('benchmark_graph_1_gpu')
    FLAGS.batch_size = 256
    self._run_and_report_benchmark()

  def benchmark_8_gpu(self):
    """Test trivial Keras model (input pipeline) with 8 GPUs."""
    self._setup()

    FLAGS.num_gpus = 8
    FLAGS.enable_eager = True
    FLAGS.enable_xla = True
    FLAGS.model_dir = self._get_model_dir('benchmark_8_gpu')
    FLAGS.batch_size = 256 * 8
    self._run_and_report_benchmark()

  def benchmark_8_gpu_tweaked(self):
    """Test trivial Keras model (input pipeline) with manual config tuning and
       8 GPUs.
    """
    self._setup()

    FLAGS.num_gpus = 8
    FLAGS.enable_eager = True
    FLAGS.enable_xla = True
    FLAGS.model_dir = self._get_model_dir('benchmark_8_gpu_tweaked')
    FLAGS.batch_size = 256 * 8
    FLAGS.tf_gpu_thread_mode = 'gpu_private'
    FLAGS.datasets_num_private_threads = 48
    self._run_and_report_benchmark()

  def benchmark_graph_8_gpu(self):
    """Test trivial Keras model (input pipeline) in legacy graph mode with 8
       GPUs.
    """
    self._setup()

    FLAGS.num_gpus = 8
    FLAGS.enable_eager = False
    FLAGS.enable_xla = True
    FLAGS.model_dir = self._get_model_dir('benchmark_graph_8_gpu')
    FLAGS.batch_size = 256 * 8
    self._run_and_report_benchmark()

  def benchmark_graph_8_gpu_tweaked(self):
    """Test trivial Keras model (input pipeline) in legacy graph mode with
       manual config tuning and 8 GPUs.
    """
    self._setup()

    FLAGS.num_gpus = 8
    FLAGS.enable_eager = False
    FLAGS.enable_xla = True
    FLAGS.model_dir = self._get_model_dir('benchmark_graph_8_gpu_tweaked')
    FLAGS.batch_size = 256 * 8
    FLAGS.tf_gpu_thread_mode = 'gpu_private'
    FLAGS.datasets_num_private_threads = 48
    self._run_and_report_benchmark()

  def fill_report_object(self, stats):
    super(TrivialKerasBenchmarkReal, self).fill_report_object(
        stats,
        total_batch_size=FLAGS.batch_size,
        log_steps=FLAGS.log_steps)


if __name__ == '__main__':
  tf.test.main()<|MERGE_RESOLUTION|>--- conflicted
+++ resolved
@@ -19,7 +19,7 @@
 import time
 
 from absl import flags
-import tensorflow as tf # pylint: disable=g-bad-import-order
+import tensorflow as tf  # pylint: disable=g-bad-import-order
 
 from official.resnet import imagenet_main
 from official.resnet.keras import keras_benchmark
@@ -411,8 +411,7 @@
     self._run_and_report_benchmark()
 
   def benchmark_xla_1_gpu_fp16_slack(self):
-    """Test Keras model with XLA, 1 GPU, fp16, and tf.data's experimental_slack
-       functionality."""
+    """Test Keras model tf.data's experimental_slack functionality."""
     self._setup()
 
     FLAGS.num_gpus = 1
@@ -488,9 +487,7 @@
     self._run_and_report_benchmark()
 
   def benchmark_graph_xla_1_gpu_fp16_tweaked(self):
-    """Test Keras model in legacy graph mode with 1 GPU, fp16, XLA, and manual
-       config tuning.
-    """
+    """Test Keras model in legacy graph with 1 GPU, fp16, XLA, and tuning."""
     self._setup()
 
     FLAGS.num_gpus = 1
@@ -506,9 +503,7 @@
     self._run_and_report_benchmark()
 
   def benchmark_graph_xla_1_gpu_fp16_slack(self):
-    """Test Keras model in legacy graph mode with 1 GPU, fp16, XLA, and
-       tf.data's experimental_slack functionality.
-    """
+    """Test model in legacy graph with tf.data's experimental_slack."""
     self._setup()
 
     FLAGS.num_gpus = 1
@@ -610,7 +605,7 @@
     self._run_and_report_benchmark()
 
   def benchmark_8_gpu_fp16_layout_off(self):
-    """Test Keras model with 8 GPUs and fp16."""
+    """Test Keras model with 8 GPUs, fp16, and layout off."""
     self._setup()
 
     FLAGS.num_gpus = 8
@@ -651,14 +646,15 @@
     self._run_and_report_benchmark()
 
   def benchmark_8_gpu_fp16_tweaked_layout_off(self):
-    """Test Keras model with 8 GPUs, fp16, and manual config tuning."""
-    self._setup()
-
-    FLAGS.num_gpus = 8
-    FLAGS.dtype = 'fp16'
-    FLAGS.enable_eager = True
-    FLAGS.distribution_strategy = 'default'
-    FLAGS.model_dir = self._get_model_dir('benchmark_8_gpu_fp16_tweaked_layout_off')
+    """Test Keras model with 8 GPUs, fp16,tuning, and layout off."""
+    self._setup()
+
+    FLAGS.num_gpus = 8
+    FLAGS.dtype = 'fp16'
+    FLAGS.enable_eager = True
+    FLAGS.distribution_strategy = 'default'
+    FLAGS.model_dir = self._get_model_dir(
+        'benchmark_8_gpu_fp16_tweaked_layout_off')
     FLAGS.batch_size = 256 * 8  # 8 GPUs
     FLAGS.use_tensor_lr = True
     FLAGS.tf_gpu_thread_mode = 'gpu_private'
@@ -732,7 +728,7 @@
     self._run_and_report_benchmark()
 
   def benchmark_xla_8_gpu_fp16_layout_off(self):
-    """Test Keras model with XLA, 8 GPUs and fp16."""
+    """Test Keras model with XLA, 8 GPUs, fp16, and layout off."""
     self._setup()
 
     FLAGS.num_gpus = 8
@@ -794,16 +790,29 @@
     FLAGS.data_delay_prefetch = True
     self._run_and_report_benchmark()
 
-<<<<<<< HEAD
   def benchmark_xla_8_gpu_fp16_cloning_tweaked_layout_off(self):
-    """Test with manual config tuning, XLA, 8 GPUs, fp16, and cloning."""
-=======
+    """Test with tuning, FP16+XLA, cloning, and layout_off."""
+    self._setup()
+
+    FLAGS.num_gpus = 8
+    FLAGS.dtype = 'fp16'
+    FLAGS.enable_eager = True
+    FLAGS.enable_xla = True
+    FLAGS.distribution_strategy = 'default'
+    FLAGS.clone_model_in_keras_dist_strat = True
+    FLAGS.model_dir = self._get_model_dir(
+        'benchmark_xla_8_gpu_fp16_cloning_tweaked_layout_off')
+    FLAGS.batch_size = 256 * 8
+    FLAGS.use_tensor_lr = True
+    FLAGS.enable_grappler_layout_optimizer = False
+    FLAGS.data_format = 'channels_last'
+    self._run_and_report_benchmark()
+
   def benchmark_xla_8_gpu_fp16_cloning_tweaked_optional_next(self):
     """Test with manual config tuning, XLA, 8 GPUs, fp16, and cloning.
 
     This test also enables get_next_as_optional.
     """
->>>>>>> 7cd29f8c
     self._setup()
 
     FLAGS.num_gpus = 8
@@ -813,21 +822,12 @@
     FLAGS.distribution_strategy = 'default'
     FLAGS.clone_model_in_keras_dist_strat = True
     FLAGS.model_dir = self._get_model_dir(
-<<<<<<< HEAD
-        'benchmark_xla_8_gpu_fp16_cloning_tweaked_layout_off')
-=======
         'benchmark_xla_8_gpu_fp16_cloning_tweaked_optional_next')
->>>>>>> 7cd29f8c
     FLAGS.batch_size = 256 * 8
     FLAGS.use_tensor_lr = True
     # FLAGS.tf_gpu_thread_mode = 'gpu_private'
     FLAGS.data_delay_prefetch = True
-<<<<<<< HEAD
-    FLAGS.enable_grappler_layout_optimizer = False
-    FLAGS.data_format = 'channels_last'
-=======
     FLAGS.enable_get_next_as_optional = True
->>>>>>> 7cd29f8c
     self._run_and_report_benchmark()
 
   def benchmark_xla_8_gpu_fp16_tweaked_delay_measure(self):
@@ -995,9 +995,7 @@
     self._run_and_report_benchmark()
 
   def benchmark_graph_8_gpu_fp16_tweaked(self):
-    """Test Keras model in legacy graph mode with manual config tuning, 8 GPUs
-       and fp16.
-    """
+    """Test Keras model in legacy graph mode, tuning, 8 GPUs, and FP16."""
     self._setup()
 
     FLAGS.num_gpus = 8
@@ -1011,9 +1009,7 @@
     self._run_and_report_benchmark()
 
   def benchmark_graph_xla_8_gpu_fp16_tweaked(self):
-    """Test Keras model in legacy graph mode with manual config tuning, XLA,
-       8 GPUs and fp16.
-    """
+    """Test Keras model in legacy graph tuning, XLA_FP16, 8 GPUs and fp16."""
     self._setup()
 
     FLAGS.num_gpus = 8
@@ -1069,9 +1065,7 @@
     self._run_and_report_benchmark()
 
   def benchmark_graph_xla_8_gpu_fp16_slack(self):
-    """Test Keras model in legacy graph mode with tf.data's experimental_slack
-       functionality, XLA, 8 GPUs and fp16.
-    """
+    """Test legacy graph mode with tf.data's experimental_slack."""
     self._setup()
 
     FLAGS.num_gpus = 8
@@ -1235,9 +1229,7 @@
     self._run_and_report_benchmark()
 
   def benchmark_8_gpu_tweaked(self):
-    """Test trivial Keras model (input pipeline) with manual config tuning and
-       8 GPUs.
-    """
+    """Test trivial Keras model with tuning and 8 GPUs."""
     self._setup()
 
     FLAGS.num_gpus = 8
@@ -1250,9 +1242,7 @@
     self._run_and_report_benchmark()
 
   def benchmark_graph_8_gpu(self):
-    """Test trivial Keras model (input pipeline) in legacy graph mode with 8
-       GPUs.
-    """
+    """Test trivial Keras model in legacy graph mode with 8 GPUs."""
     self._setup()
 
     FLAGS.num_gpus = 8
@@ -1263,9 +1253,7 @@
     self._run_and_report_benchmark()
 
   def benchmark_graph_8_gpu_tweaked(self):
-    """Test trivial Keras model (input pipeline) in legacy graph mode with
-       manual config tuning and 8 GPUs.
-    """
+    """Test trivial Keras model in legacy graph mode with tuning and 8 GPUs."""
     self._setup()
 
     FLAGS.num_gpus = 8
