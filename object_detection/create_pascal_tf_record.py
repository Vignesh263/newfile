--- conflicted
+++ resolved
@@ -83,11 +83,7 @@
   """
   img_path = os.path.join(data['folder'], image_subdirectory, data['filename'])
   full_path = os.path.join(dataset_directory, img_path)
-<<<<<<< HEAD
-  with tf.gfile.GFile(full_path,mode='rb') as fid:
-=======
   with tf.gfile.GFile(full_path, 'rb') as fid:
->>>>>>> 477ed41e
     encoded_jpg = fid.read()
   encoded_jpg_io = io.BytesIO(encoded_jpg)
   image = PIL.Image.open(encoded_jpg_io)
