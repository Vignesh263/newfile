--- conflicted
+++ resolved
@@ -29,10 +29,7 @@
 from object_detection.core import standard_fields as fields
 from object_detection.data_decoders import tf_example_decoder
 from object_detection.utils import config_util
-<<<<<<< HEAD
 from object_detection.builders import graph_rewriter_builder
-=======
->>>>>>> ee6fdda1
 
 slim = tf.contrib.slim
 
@@ -226,47 +223,8 @@
   Returns:
     A tensor dict containing the added output tensor nodes.
   """
-<<<<<<< HEAD
   if not no_postprocess:
     detection_fields = fields.DetectionResultFields
-    label_id_offset = 1
-    boxes = postprocessed_tensors.get(detection_fields.detection_boxes)
-    scores = postprocessed_tensors.get(detection_fields.detection_scores)
-    classes = postprocessed_tensors.get(
-        detection_fields.detection_classes) + label_id_offset
-    keypoints = postprocessed_tensors.get(detection_fields.detection_keypoints)
-    masks = postprocessed_tensors.get(detection_fields.detection_masks)
-    num_detections = postprocessed_tensors.get(detection_fields.num_detections)
-    outputs = {}
-    outputs[detection_fields.detection_boxes] = tf.identity(
-        boxes, name=detection_fields.detection_boxes)
-    outputs[detection_fields.detection_scores] = tf.identity(
-        scores, name=detection_fields.detection_scores)
-    outputs[detection_fields.detection_classes] = tf.identity(
-        classes, name=detection_fields.detection_classes)
-    outputs[detection_fields.num_detections] = tf.identity(
-        num_detections, name=detection_fields.num_detections)
-    if keypoints is not None:
-      outputs[detection_fields.detection_keypoints] = tf.identity(
-          keypoints, name=detection_fields.detection_keypoints)
-    if masks is not None:
-      outputs[detection_fields.detection_masks] = tf.identity(
-          masks, name=detection_fields.detection_masks)
-    for output_key in outputs:
-      tf.add_to_collection(output_collection_name, outputs[output_key])
-    if masks is not None:
-      tf.add_to_collection(output_collection_name,
-                           outputs[detection_fields.detection_masks])
-  else:
-    #Todo: only implemented for ssd
-    detection_fields = fields.DetectionResultFields
-    class_predictions_with_background =tf.identity(postprocessed_tensors.get(detection_fields.class_predictions_with_background)
-                                                   ,name=detection_fields.class_predictions_with_background)
-    box_encodings = tf.identity(postprocessed_tensors.get(detection_fields.box_encodings),name=detection_fields.box_encodings)
-    outputs={detection_fields.class_predictions_with_background:class_predictions_with_background,
-             detection_fields.box_encodings:box_encodings}
-=======
-  detection_fields = fields.DetectionResultFields
   label_id_offset = 1
   boxes = postprocessed_tensors.get(detection_fields.detection_boxes)
   scores = postprocessed_tensors.get(detection_fields.detection_scores)
@@ -292,8 +250,14 @@
         masks, name=detection_fields.detection_masks)
   for output_key in outputs:
     tf.add_to_collection(output_collection_name, outputs[output_key])
-
->>>>>>> ee6fdda1
+  else:
+    #Todo: only implemented for ssd
+    detection_fields = fields.DetectionResultFields
+    class_predictions_with_background =tf.identity(postprocessed_tensors.get(detection_fields.class_predictions_with_background)
+                                                   ,name=detection_fields.class_predictions_with_background)
+    box_encodings = tf.identity(postprocessed_tensors.get(detection_fields.box_encodings),name=detection_fields.box_encodings)
+    outputs={detection_fields.class_predictions_with_background:class_predictions_with_background,
+             detection_fields.box_encodings:box_encodings}
   return outputs
 
 
@@ -440,12 +404,9 @@
                             input_shape=None,
                             output_collection_name='inference_op',
                             graph_hook_fn=None,
-<<<<<<< HEAD
                             no_preprocess=False,
-                            no_postprocess=False):
-=======
+                            no_postprocess=False,
                             write_inference_graph=False):
->>>>>>> ee6fdda1
   """Export helper."""
   tf.gfile.MakeDirs(output_directory)
   frozen_graph_path = os.path.join(output_directory,
@@ -522,12 +483,9 @@
                            input_shape=None,
                            output_collection_name='inference_op',
                            additional_output_tensor_names=None,
-<<<<<<< HEAD
                            no_preprocess=False,
-                           no_postprocess=False):
-=======
+                           no_postprocess=False,
                            write_inference_graph=False):
->>>>>>> ee6fdda1
   """Exports inference graph for the model specified in the pipeline config.
 
   Args:
@@ -543,7 +501,6 @@
       If None, does not add output tensors to a collection.
     additional_output_tensor_names: list of additional output
       tensors to include in the frozen graph.
-<<<<<<< HEAD
     graph_hook_fn: Optional function that is called after the inference graph is
       built (before optimization). This is helpful to perform additional changes
       to the training graph such as adding FakeQuant ops. The function should
@@ -552,6 +509,7 @@
       subgraph to final frozen graph file
     no_postprocess: Optional boolean choice which determines whether to export postprocess
       subgraph to final frozen graph file
+    write_inference_graph: If true, writes inference graph to disk.
   """
   detection_model = model_builder.build(pipeline_config.model,
                                         is_training=False)
@@ -569,30 +527,18 @@
   if 'graph_rewriter_config' in configs:
     graph_rewriter_fn = graph_rewriter_builder.build(
         configs['graph_rewriter_config'], is_training=False)
-  _export_inference_graph(input_type, data_type, detection_model,
-                          pipeline_config.eval_config.use_moving_averages,
-                          trained_checkpoint_prefix,
-                          output_directory, additional_output_tensor_names,
-                          input_shape, output_collection_name,
-                          graph_hook_fn=graph_rewriter_fn,
-                          no_preprocess=no_preprocess,
-                          no_postprocess=no_postprocess)
-=======
-    write_inference_graph: If true, writes inference graph to disk.
-  """
-  detection_model = model_builder.build(pipeline_config.model,
-                                        is_training=False)
   _export_inference_graph(
       input_type,
+      data_type,
       detection_model,
       pipeline_config.eval_config.use_moving_averages,
       trained_checkpoint_prefix,
       output_directory,
       additional_output_tensor_names,
-      input_shape,
-      output_collection_name,
-      graph_hook_fn=None,
+      input_shape, output_collection_name,
+      graph_hook_fn=graph_rewriter_fn,
+      no_preprocess=no_preprocess,
+      no_postprocess=no_postprocess,
       write_inference_graph=write_inference_graph)
->>>>>>> ee6fdda1
   pipeline_config.eval_config.use_moving_averages = False
   config_util.save_pipeline_config(pipeline_config, output_directory)