--- conflicted
+++ resolved
@@ -2245,27 +2245,6 @@
 
       (saliency_map, score_map) = (prediction_dict['image_saliency'],
                                    prediction_dict['image_score_map'])
-<<<<<<< HEAD
-
-      def resize_fn(image):
-        """Upsamples the image and applies smoothing to the image.
-
-        Args:
-          image: a [batch, feature_height, feature_width, channels] float tensor
-            representing the feature map.
-
-        Returns:
-          resized_image: a [batch, height, width, channels] float tensor
-            representing the resized image.
-        """
-        resized_image = tf.image.resize_images(image, [height, width])
-        smoothed_image = imgproc.gaussian_filter(resized_image, ksize=32)
-        return smoothed_image
-
-      score_map = resize_fn(score_map)
-      saliency_map = resize_fn(tf.expand_dims(saliency_map, axis=-1))
-=======
->>>>>>> af77a9f6
 
     if self._saliency_model_checkpoint_path:
       tf.train.init_from_checkpoint(
