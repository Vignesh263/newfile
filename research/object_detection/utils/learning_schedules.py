--- conflicted
+++ resolved
@@ -169,11 +169,7 @@
     boundaries = [0] + boundaries
   num_boundaries = len(boundaries)
   rate_index = tf.reduce_max(tf.where(tf.greater_equal(global_step, boundaries),
-<<<<<<< HEAD
-                                     list(range(num_boundaries)),
-=======
                                       list(range(num_boundaries)),
->>>>>>> 8367cf6d
                                       [0] * num_boundaries))
   return tf.reduce_sum(rates * tf.one_hot(rate_index, depth=num_boundaries),
                        name='learning_rate')