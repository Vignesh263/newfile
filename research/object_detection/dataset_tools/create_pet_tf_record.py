--- conflicted
+++ resolved
@@ -137,39 +137,6 @@
   poses = []
   difficult_obj = []
   masks = []
-<<<<<<< HEAD
-  for obj in data['object']:
-    difficult = bool(int(obj['difficult']))
-    if ignore_difficult_instances and difficult:
-      continue
-    difficult_obj.append(int(difficult))
-
-    if faces_only:
-      xmin = float(obj['bndbox']['xmin'])
-      xmax = float(obj['bndbox']['xmax'])
-      ymin = float(obj['bndbox']['ymin'])
-      ymax = float(obj['bndbox']['ymax'])
-    else:
-      xmin = float(np.min(nonzero_x_indices))
-      xmax = float(np.max(nonzero_x_indices))
-      ymin = float(np.min(nonzero_y_indices))
-      ymax = float(np.max(nonzero_y_indices))
-
-    class_name = obj['name'] if 'name' in obj \
-                 else get_class_name_from_filename(data['filename'])
-
-    xmins.append(xmin / width)
-    ymins.append(ymin / height)
-    xmaxs.append(xmax / width)
-    ymaxs.append(ymax / height)
-    classes_text.append(class_name.encode('utf8'))
-    classes.append(label_map_dict[class_name])
-    truncated.append(int(obj['truncated']))
-    poses.append(obj['pose'].encode('utf8'))
-    if not faces_only:
-      mask_remapped = (mask_np != 2).astype(np.uint8)
-      masks.append(mask_remapped)
-=======
   if 'object' in data:
     for obj in data['object']:
       difficult = bool(int(obj['difficult']))
@@ -192,7 +159,8 @@
       ymins.append(ymin / height)
       xmaxs.append(xmax / width)
       ymaxs.append(ymax / height)
-      class_name = get_class_name_from_filename(data['filename'])
+      class_name = obj['name'] if 'name' in obj \
+                   else get_class_name_from_filename(data['filename'])
       classes_text.append(class_name.encode('utf8'))
       classes.append(label_map_dict[class_name])
       truncated.append(int(obj['truncated']))
@@ -200,7 +168,6 @@
       if not faces_only:
         mask_remapped = (mask_np != 2).astype(np.uint8)
         masks.append(mask_remapped)
->>>>>>> 7f351c62
 
   feature_dict = {
       'image/height': dataset_util.int64_feature(height),
