--- conflicted
+++ resolved
@@ -59,14 +59,9 @@
         tf.Summary.Value(tag=key, simple_value=metrics[key]),
     ])
     summary_writer.add_summary(summary, global_step)
-<<<<<<< HEAD
-    logging.info('%s: %f', key, metrics[key])
+    tf.logging.info('%s: %f', key, metrics[key])
   summary_writer.flush()
-  logging.info('Metrics written to tf summary.')
-=======
-    tf.logging.info('%s: %f', key, metrics[key])
   tf.logging.info('Metrics written to tf summary.')
->>>>>>> 4298c3a3
 
 
 # TODO(rathodv): Add tests.
