--- conflicted
+++ resolved
@@ -554,15 +554,12 @@
     # Merge all summaries together.
     summary_op = tf.summary.merge(list(summaries), name='summary_op')
 
-<<<<<<< HEAD
     sess_config = tf.ConfigProto()
     # Check whether to minimize GPU memory use with allow_growth
     if FLAGS.allow_gpu_growth:
       sess_config.gpu_options.allow_growth = True
 
 
-=======
->>>>>>> 499071ef
     ###########################
     # Kicks off the training. #
     ###########################
