--- conflicted
+++ resolved
@@ -109,11 +109,9 @@
         prev_image = image
 
       # Predicted state is always fed back in
-<<<<<<< HEAD
-      state_action = tf.concat([action, current_state],1)
-=======
+
       state_action = tf.concat(axis=1, values=[action, current_state])
->>>>>>> 4bd29ac0
+
 
       enc0 = slim.layers.conv2d(
           prev_image,
@@ -162,11 +160,9 @@
           enc4, lstm_state6, lstm_size[5], scope='state6')  # 16x16
       hidden6 = tf_layers.layer_norm(hidden6, scope='layer_norm7')
       # Skip connection.
-<<<<<<< HEAD
-      hidden6 = tf.concat(axis=3,values= [hidden6, enc1])  # both 16x16
-=======
+
       hidden6 = tf.concat(axis=3, values=[hidden6, enc1])  # both 16x16
->>>>>>> 4bd29ac0
+
 
       enc5 = slim.layers.conv2d_transpose(
           hidden6, hidden6.get_shape()[3], 3, stride=2, scope='convt2')
@@ -175,11 +171,9 @@
       hidden7 = tf_layers.layer_norm(hidden7, scope='layer_norm8')
 
       # Skip connection.
-<<<<<<< HEAD
+
       hidden7 = tf.concat(axis=3,values= [hidden7, enc0])  # both 32x32
-=======
-      hidden7 = tf.concat(axis=3, values=[hidden7, enc0])  # both 32x32
->>>>>>> 4bd29ac0
+
 
       enc6 = slim.layers.conv2d_transpose(
           hidden7,
@@ -219,11 +213,9 @@
       masks = tf.reshape(
           tf.nn.softmax(tf.reshape(masks, [-1, num_masks + 1])),
           [int(batch_size), int(img_height), int(img_width), num_masks + 1])
-<<<<<<< HEAD
+
       mask_list = tf.split(masks, num_masks + 1, 3)
-=======
-      mask_list = tf.split(axis=3, num_or_size_splits=num_masks + 1, value=masks)
->>>>>>> 4bd29ac0
+
       output = mask_list[0] * prev_image
       for layer, mask in zip(transformed, mask_list[1:]):
         output += layer * mask
@@ -293,13 +285,8 @@
   cdna_kerns /= norm_factor
 
   cdna_kerns = tf.tile(cdna_kerns, [1, 1, 1, color_channels, 1])
-<<<<<<< HEAD
-  cdna_kerns = tf.split(cdna_kerns, batch_size, )
+  cdna_kerns = tf.split(cdna_kerns, batch_size, 0)
   prev_images = tf.split( prev_image, batch_size,0)
-=======
-  cdna_kerns = tf.split(axis=0, num_or_size_splits=batch_size, value=cdna_kerns)
-  prev_images = tf.split(axis=0, num_or_size_splits=batch_size, value=prev_image)
->>>>>>> 4bd29ac0
 
   # Transform image.
   transformed = []
@@ -310,11 +297,9 @@
     transformed.append(
         tf.nn.depthwise_conv2d(preimg, kernel, [1, 1, 1, 1], 'SAME'))
   transformed = tf.concat(axis=0, values=transformed)
-<<<<<<< HEAD
+
   transformed = tf.split(transformed, num_masks, 3)
-=======
-  transformed = tf.split(axis=3, num_or_size_splits=num_masks, value=transformed)
->>>>>>> 4bd29ac0
+
   return transformed
 
 
@@ -339,11 +324,9 @@
           tf.expand_dims(
               tf.slice(prev_image_pad, [0, xkern, ykern, 0],
                        [-1, image_height, image_width, -1]), [3]))
-<<<<<<< HEAD
-  inputs = tf.concat(axis=3,values= inputs)
-=======
+
   inputs = tf.concat(axis=3, values=inputs)
->>>>>>> 4bd29ac0
+
 
   # Normalize channels to 1.
   kernel = tf.nn.relu(dna_input - RELU_SHIFT) + RELU_SHIFT
